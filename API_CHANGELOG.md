--- conflicted
+++ resolved
@@ -42,7 +42,6 @@
 * When building with MS Visual Studio 2017, it will build bindings only for Python 3.4 and above.  
 (i.e. No Python 2.7 under Windows)
 
-<<<<<<< HEAD
 * Setting dimensions on a region is now optional.  If given, it overrides any region parameters that set 
 the width of the default output buffer.
 
@@ -54,7 +53,6 @@
 of bits by a splitter map prior to being presented to the Spacial Pooler should have no affect on 
 functionality. This is probably why this feature was not used anyplace except in the unit tests.
 As a side-effect of this change, the LinkType and LinkParam parameters in the Network.Link( ) call 
-are ignored.
-=======
-* Removed all matrix libraries.  Use the `Connections` class instead.  PR #169
->>>>>>> 38415f14
+are ignored.  PR #271
+
+* Removed all matrix libraries.  Use the `Connections` class instead.  PR #169