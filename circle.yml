--- conflicted
+++ resolved
@@ -47,20 +47,12 @@
           # unnecessary if you have your default branch configured correctly
           - v1-dep-
 
-<<<<<<< HEAD
-      ###- run:
-      ###    name: Installing dependencies
-      ###    command: |
-      ###      pip install --user --upgrade pip setuptools setuptools-scm
-      ###      pip install --no-cache-dir --user -r bindings/py/requirements.txt  || exit
-=======
             ####      - run:
             #### name: Installing dependencies
             #### #TODO enable py tests after pybind is ready!
             #### command: |
             #### pip install --user --upgrade pip setuptools setuptools-scm
             #### pip install --no-cache-dir --user -r bindings/py/requirements.txt  || exit
->>>>>>> f8db8dd8
 
       # Save dependency cache
       - save_cache:
