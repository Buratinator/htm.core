--- conflicted
+++ resolved
@@ -37,11 +37,7 @@
 using namespace nupic;
 using nupic::algorithms::spatial_pooler::SpatialPooler;
 using namespace nupic::math::topology;
-<<<<<<< HEAD
-=======
 using nupic::sdr::SDR;
-using nupic::utils::VectorHelpers;
->>>>>>> f84b5831
 
 // Round f to 5 digits of precision. This is used to set
 // permanence values and help avoid small amounts of drift between
