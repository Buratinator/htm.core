/* ---------------------------------------------------------------------
 * Numenta Platform for Intelligent Computing (NuPIC)
 * Copyright (C) 2013, Numenta, Inc.  Unless you have an agreement
 * with Numenta, Inc., for a separate license for this software code, the
 * following terms and conditions apply:
 *
 * This program is free software: you can redistribute it and/or modify
 * it under the terms of the GNU Affero Public License version 3 as
 * published by the Free Software Foundation.
 *
 * This program is distributed in the hope that it will be useful,
 * but WITHOUT ANY WARRANTY; without even the implied warranty of
 * MERCHANTABILITY or FITNESS FOR A PARTICULAR PURPOSE.
 * See the GNU Affero Public License for more details.
 *
 * You should have received a copy of the GNU Affero Public License
 * along with this program.  If not, see http://www.gnu.org/licenses.
 *
 * http://numenta.org/licenses/
 * ----------------------------------------------------------------------
 */

/** @file
 * Implementation of SpatialPooler
 */

#include <string>
#include <algorithm>
#include <iterator> //begin()
#include <cmath> //fmod

#include <nupic/algorithms/SpatialPooler.hpp>
#include <nupic/math/Topology.hpp>
#include <nupic/math/Math.hpp> // nupic::Epsilon

using namespace std;
using namespace nupic;
using namespace nupic::algorithms::spatial_pooler;
using namespace nupic::math::topology;
using nupic::sdr::SDR;

class CoordinateConverterND {

public:
  CoordinateConverterND(const vector<UInt> &dimensions) {
    NTA_ASSERT(!dimensions.empty());

    dimensions_ = dimensions;
    UInt b = 1u;
    for (Size i = dimensions.size(); i > 0u; i--) {
      bounds_.insert(bounds_.begin(), b);
      b *= dimensions[i-1];
    }
  }

  void toCoord(UInt index, vector<UInt> &coord) const {
    coord.clear();
    for (Size i = 0u; i < bounds_.size(); i++) {
      coord.push_back((index / bounds_[i]) % dimensions_[i]);
    }
  };

  UInt toIndex(vector<UInt> &coord) const {
    UInt index = 0;
    for (Size i = 0; i < coord.size(); i++) {
      index += coord[i] * bounds_[i];
    }
    return index;
  };

private:
  vector<UInt> dimensions_;
  vector<UInt> bounds_;
};

SpatialPooler::SpatialPooler() {
  // The current version number.
  version_ = 2;
}

SpatialPooler::SpatialPooler(
    const vector<UInt> inputDimensions, const vector<UInt> columnDimensions,
    UInt potentialRadius, Real potentialPct, bool globalInhibition,
    Real localAreaDensity, Int numActiveColumnsPerInhArea,
    UInt stimulusThreshold, Real synPermInactiveDec, Real synPermActiveInc,
    Real synPermConnected, Real minPctOverlapDutyCycles, UInt dutyCyclePeriod,
    Real boostStrength, Int seed, UInt spVerbosity, bool wrapAround)
    : SpatialPooler::SpatialPooler()
{
  // The current version number for serialzation.
  version_ = 2;

  initialize(inputDimensions,
             columnDimensions,
             potentialRadius,
             potentialPct,
             globalInhibition,
             localAreaDensity,
             numActiveColumnsPerInhArea,
             stimulusThreshold,
             synPermInactiveDec,
             synPermActiveInc,
             synPermConnected,
             minPctOverlapDutyCycles,
             dutyCyclePeriod,
             boostStrength,
             seed,
             spVerbosity,
             wrapAround);
}

vector<UInt> SpatialPooler::getColumnDimensions() const {
  return columnDimensions_;
}

vector<UInt> SpatialPooler::getInputDimensions() const {
  return inputDimensions_;
}

UInt SpatialPooler::getNumColumns() const { return numColumns_; }

UInt SpatialPooler::getNumInputs() const { return numInputs_; }

UInt SpatialPooler::getPotentialRadius() const { return potentialRadius_; }

void SpatialPooler::setPotentialRadius(UInt potentialRadius) {
  NTA_CHECK(potentialRadius < numInputs_);
  potentialRadius_ = potentialRadius;
}

Real SpatialPooler::getPotentialPct() const { return potentialPct_; }

void SpatialPooler::setPotentialPct(Real potentialPct) {
  NTA_CHECK(potentialPct > 0.0f && potentialPct <= 1.0f);
  potentialPct_ = potentialPct;
}

bool SpatialPooler::getGlobalInhibition() const { return globalInhibition_; }

void SpatialPooler::setGlobalInhibition(bool globalInhibition) {
  globalInhibition_ = globalInhibition;
}

Int SpatialPooler::getNumActiveColumnsPerInhArea() const {
  return numActiveColumnsPerInhArea_;
}

void SpatialPooler::setNumActiveColumnsPerInhArea(UInt numActiveColumnsPerInhArea) {
  NTA_CHECK(numActiveColumnsPerInhArea > 0u && numActiveColumnsPerInhArea <= numColumns_); //TODO this boundary could be smarter
  numActiveColumnsPerInhArea_ = numActiveColumnsPerInhArea;
  localAreaDensity_ = DISABLED;  //MUTEX with localAreaDensity
}

Real SpatialPooler::getLocalAreaDensity() const { return localAreaDensity_; }

void SpatialPooler::setLocalAreaDensity(Real localAreaDensity) {
  NTA_CHECK(localAreaDensity > 0.0f && localAreaDensity <= 1.0f);
  localAreaDensity_ = localAreaDensity;
  numActiveColumnsPerInhArea_ = DISABLED; //MUTEX with numActiveColumnsPerInhArea
}

UInt SpatialPooler::getStimulusThreshold() const { return stimulusThreshold_; }

void SpatialPooler::setStimulusThreshold(UInt stimulusThreshold) {
  stimulusThreshold_ = stimulusThreshold;
}

UInt SpatialPooler::getInhibitionRadius() const { return inhibitionRadius_; }

void SpatialPooler::setInhibitionRadius(UInt inhibitionRadius) {
  inhibitionRadius_ = inhibitionRadius;
}

UInt SpatialPooler::getDutyCyclePeriod() const { return dutyCyclePeriod_; }

void SpatialPooler::setDutyCyclePeriod(UInt dutyCyclePeriod) {
  dutyCyclePeriod_ = dutyCyclePeriod;
}

Real SpatialPooler::getBoostStrength() const { return boostStrength_; }

void SpatialPooler::setBoostStrength(Real boostStrength) {
  NTA_CHECK(boostStrength >= 0.0f);
  boostStrength_ = boostStrength;
}

UInt SpatialPooler::getIterationNum() const { return iterationNum_; }

void SpatialPooler::setIterationNum(UInt iterationNum) {
  iterationNum_ = iterationNum;
}

UInt SpatialPooler::getIterationLearnNum() const { return iterationLearnNum_; }

void SpatialPooler::setIterationLearnNum(UInt iterationLearnNum) {
  iterationLearnNum_ = iterationLearnNum;
}

UInt SpatialPooler::getSpVerbosity() const { return spVerbosity_; }

void SpatialPooler::setSpVerbosity(UInt spVerbosity) {
  spVerbosity_ = spVerbosity;
}

bool SpatialPooler::getWrapAround() const { return wrapAround_; }

void SpatialPooler::setWrapAround(bool wrapAround) { wrapAround_ = wrapAround; }

UInt SpatialPooler::getUpdatePeriod() const { return updatePeriod_; }

void SpatialPooler::setUpdatePeriod(UInt updatePeriod) {
  updatePeriod_ = updatePeriod;
}

Real SpatialPooler::getSynPermActiveInc() const { return synPermActiveInc_; }

void SpatialPooler::setSynPermActiveInc(Real synPermActiveInc) {
  NTA_CHECK( synPermActiveInc > connections::minPermanence );
  NTA_CHECK( synPermActiveInc <= connections::maxPermanence );
  synPermActiveInc_ = synPermActiveInc;
}

Real SpatialPooler::getSynPermInactiveDec() const {
  return synPermInactiveDec_;
}

void SpatialPooler::setSynPermInactiveDec(Real synPermInactiveDec) {
  NTA_CHECK( synPermInactiveDec >= connections::minPermanence );
  NTA_CHECK( synPermInactiveDec <= connections::maxPermanence );
  synPermInactiveDec_ = synPermInactiveDec;
}

Real SpatialPooler::getSynPermBelowStimulusInc() const {
  return synPermBelowStimulusInc_;
}

void SpatialPooler::setSynPermBelowStimulusInc(Real synPermBelowStimulusInc) {
  NTA_CHECK( synPermBelowStimulusInc > connections::minPermanence );
  NTA_CHECK( synPermBelowStimulusInc <= connections::maxPermanence );
  synPermBelowStimulusInc_ = synPermBelowStimulusInc;
}

Real SpatialPooler::getSynPermConnected() const { return synPermConnected_; }

Real SpatialPooler::getSynPermMax() const { return connections::maxPermanence; }

Real SpatialPooler::getMinPctOverlapDutyCycles() const {
  return minPctOverlapDutyCycles_;
}

void SpatialPooler::setMinPctOverlapDutyCycles(Real minPctOverlapDutyCycles) {
  NTA_CHECK(minPctOverlapDutyCycles > 0.0f && minPctOverlapDutyCycles <= 1.0f);
  minPctOverlapDutyCycles_ = minPctOverlapDutyCycles;
}

void SpatialPooler::getBoostFactors(Real boostFactors[]) const { //TODO make vector
  copy(boostFactors_.begin(), boostFactors_.end(), boostFactors);
}

void SpatialPooler::setBoostFactors(Real boostFactors[]) {
  boostFactors_.assign(&boostFactors[0], &boostFactors[numColumns_]);
}

void SpatialPooler::getOverlapDutyCycles(Real overlapDutyCycles[]) const {
  copy(overlapDutyCycles_.begin(), overlapDutyCycles_.end(), overlapDutyCycles);
}

void SpatialPooler::setOverlapDutyCycles(const Real overlapDutyCycles[]) {
  overlapDutyCycles_.assign(&overlapDutyCycles[0],
                            &overlapDutyCycles[numColumns_]);
}

void SpatialPooler::getActiveDutyCycles(Real activeDutyCycles[]) const {
  copy(activeDutyCycles_.begin(), activeDutyCycles_.end(), activeDutyCycles);
}

void SpatialPooler::setActiveDutyCycles(const Real activeDutyCycles[]) {
  activeDutyCycles_.assign(&activeDutyCycles[0],
                           &activeDutyCycles[numColumns_]);
}

void SpatialPooler::getMinOverlapDutyCycles(Real minOverlapDutyCycles[]) const {
  copy(minOverlapDutyCycles_.begin(), minOverlapDutyCycles_.end(),
       minOverlapDutyCycles);
}

void SpatialPooler::setMinOverlapDutyCycles(const Real minOverlapDutyCycles[]) {
  minOverlapDutyCycles_.assign(&minOverlapDutyCycles[0],
                               &minOverlapDutyCycles[numColumns_]);
}

void SpatialPooler::getPotential(UInt column, UInt potential[]) const {
  NTA_ASSERT(column < numColumns_);
  std::fill( potential, potential + numInputs_, 0 );
  const auto &synapses = connections_.synapsesForSegment( column );
  for(UInt i = 0; i < synapses.size(); i++) {
    const auto &synData = connections_.dataForSynapse( synapses[i] );
    potential[synData.presynapticCell] = 1;
  }
}

void SpatialPooler::setPotential(UInt column, const UInt potential[]) {
  NTA_ASSERT(column < numColumns_);

  // Remove all existing synapses.
  const auto &synapses = connections_.synapsesForSegment( column );
  while( synapses.size() > 0 )
    connections_.destroySynapse( synapses[0] );

  // Replace with new synapse.
  vector<UInt> potentialDenseVec( potential, potential + numInputs_ );
  const auto &perm = initPermanence_( potentialDenseVec, initConnectedPct_ );
  for(UInt i = 0; i < numInputs_; i++) {
    if( potential[i] )
      connections_.createSynapse( column, i, perm[i] );
  }
}

void SpatialPooler::getPermanence(UInt column, Real permanences[]) const {
  NTA_ASSERT(column < numColumns_);
  std::fill( permanences, permanences + numInputs_, 0.0f );
  const auto &synapses = connections_.synapsesForSegment( column );
  for( const auto &syn : synapses ) {
    const auto &synData = connections_.dataForSynapse( syn );
    permanences[ synData.presynapticCell ] = synData.permanence;
  }
}

void SpatialPooler::setPermanence(UInt column, const Real permanences[]) {
  NTA_ASSERT(column < numColumns_);

#ifndef NDEBUG // If DEBUG mode ...
  // Keep track of which permanences have been successfully applied to the
  // connections, by zeroing each out after processing.  After all synapses
  // processed check that all permanences are zeroed.
  vector<Real> check_data(permanences, permanences + numInputs_);
#endif

  const auto synapses = connections_.synapsesForSegment( column );
  for(const auto &syn : synapses) {
    const auto &synData = connections_.dataForSynapse( syn );
    const auto &presyn  = synData.presynapticCell;
    connections_.updateSynapsePermanence( syn, permanences[presyn] );

#ifndef NDEBUG
    check_data[presyn] = connections::minPermanence;
#endif
  }

#ifndef NDEBUG
  for(UInt i = 0; i < numInputs_; i++) {
    NTA_ASSERT(check_data[i] == connections::minPermanence)
          << "Can't setPermanence for synapse which is not in potential pool!";
  }
#endif
}

void SpatialPooler::getConnectedSynapses(UInt column,
                                         UInt connectedSynapses[]) const {
  NTA_ASSERT(column < numColumns_);
  std::fill( connectedSynapses, connectedSynapses + numInputs_, 0 );

  const auto &synapses = connections_.synapsesForSegment( column );
  for( const auto &syn : synapses ) {
    const auto &synData = connections_.dataForSynapse( syn );
    if( synData.permanence >= synPermConnected_ - nupic::Epsilon )
      connectedSynapses[ synData.presynapticCell ] = 1;
  }
}

void SpatialPooler::getConnectedCounts(UInt connectedCounts[]) const {
  for(UInt seg = 0; seg < numColumns_; seg++) {
    const auto &segment = connections_.dataForSegment( seg );
    connectedCounts[ seg ] = segment.numConnected;
  }
}

const vector<SynapseIdx> &SpatialPooler::getOverlaps() const { return overlaps_; }

const vector<Real> &SpatialPooler::getBoostedOverlaps() const {
  return boostedOverlaps_;
}

void SpatialPooler::initialize(
    const vector<UInt> inputDimensions, const vector<UInt> columnDimensions,
    UInt potentialRadius, Real potentialPct, bool globalInhibition,
    Real localAreaDensity, Int numActiveColumnsPerInhArea,
    UInt stimulusThreshold, Real synPermInactiveDec, Real synPermActiveInc,
    Real synPermConnected, Real minPctOverlapDutyCycles, UInt dutyCyclePeriod,
    Real boostStrength, Int seed, UInt spVerbosity, bool wrapAround) {

  numInputs_ = 1u;
  inputDimensions_.clear();
  for (auto &inputDimension : inputDimensions) {
    NTA_CHECK(inputDimension > 0) << "Input dimensions must be positive integers!";
    numInputs_ *= inputDimension;
    inputDimensions_.push_back(inputDimension);
  }
  numColumns_ = 1u;
  columnDimensions_.clear();
  for (auto &columnDimension : columnDimensions) {
    NTA_CHECK(columnDimension > 0) << "Column dimensions must be positive integers!";
    numColumns_ *= columnDimension;
    columnDimensions_.push_back(columnDimension);
  }
  NTA_CHECK(numColumns_ > 0);
  NTA_CHECK(numInputs_ > 0);

  // 1D input produces 1D output; 2D => 2D, etc.
  NTA_CHECK(inputDimensions_.size() == columnDimensions_.size()); 

  NTA_CHECK((numActiveColumnsPerInhArea > 0 && localAreaDensity < 0) ||
            (localAreaDensity > 0 && localAreaDensity <= MAX_LOCALAREADENSITY
	     && numActiveColumnsPerInhArea < 0)
	   ) << numActiveColumnsPerInhArea << " vs " << localAreaDensity;
  numActiveColumnsPerInhArea_ = numActiveColumnsPerInhArea;
  localAreaDensity_ = localAreaDensity;

  rng_ = Random(seed);

  potentialRadius_ = potentialRadius > numInputs_ ? numInputs_ : potentialRadius;
  NTA_CHECK(potentialPct > 0 && potentialPct <= 1);
  potentialPct_ = potentialPct;
  globalInhibition_ = globalInhibition;
  stimulusThreshold_ = stimulusThreshold;
  synPermInactiveDec_ = synPermInactiveDec;
  synPermActiveInc_ = synPermActiveInc;
  synPermBelowStimulusInc_ = synPermConnected / 10.0f;
  synPermConnected_ = synPermConnected;
  minPctOverlapDutyCycles_ = minPctOverlapDutyCycles;
  dutyCyclePeriod_ = dutyCyclePeriod;
  boostStrength_ = boostStrength;
  spVerbosity_ = spVerbosity;
  wrapAround_ = wrapAround;
  updatePeriod_ = 50u;
  initConnectedPct_ = 0.5f;
  iterationNum_ = 0u;
  iterationLearnNum_ = 0u;

  tieBreaker_.resize(numColumns_);
  for (Size i = 0; i < numColumns_; i++) {
    tieBreaker_[i] = (Real)(0.01 * rng_.getReal64());
  }

  overlapDutyCycles_.assign(numColumns_, 0);
  activeDutyCycles_.assign(numColumns_, 0);
  minOverlapDutyCycles_.assign(numColumns_, 0.0);
  boostFactors_.assign(numColumns_, 1);
  overlaps_.resize(numColumns_);
  overlapsPct_.resize(numColumns_);
  boostedOverlaps_.resize(numColumns_);

  inhibitionRadius_ = 0;

  connections_.initialize(numColumns_, synPermConnected_);
  for (Size column = 0; column < numColumns_; column++) {
    connections_.createSegment( (connections::CellIdx)column );

    SDR potential({numInputs_});
    initMapPotential_((UInt)column, wrapAround_, potential);
    const vector<Real> perm = initPermanence_(potential, initConnectedPct_);
    for(const auto presyn : potential.getSparse()) {
        connections_.createSynapse( (connections::Segment)column, presyn, perm[presyn] );
    }

    connections_.raisePermanencesToThreshold( (connections::Segment)column, stimulusThreshold_ );
  }

  updateInhibitionRadius_();

  if (spVerbosity_ > 0) {
    printParameters();
    std::cout << "CPP SP seed                 = " << seed << std::endl;
  }
}


void SpatialPooler::compute(const UInt inputArray[], bool learn, UInt activeArray[]) {
  SDR input( inputDimensions_ );
  input.setDense( inputArray );

  SDR active( columnDimensions_ );
  compute( input, learn, active );
  copy(
      active.getDense().begin(),
      active.getDense().end(),
      activeArray);
}


void SpatialPooler::compute(const SDR &input, bool learn, SDR &active) {
  NTA_CHECK( input.dimensions  == inputDimensions_ );
  NTA_CHECK( active.dimensions == columnDimensions_ );
  updateBookeepingVars_(learn);
  calculateOverlap_(input, overlaps_);
  calculateOverlapPct_(overlaps_, overlapsPct_);

  boostOverlaps_(overlaps_, boostedOverlaps_);

  auto &activeVector = active.getSparse();
  inhibitColumns_(boostedOverlaps_, activeVector);
  // Notify the active SDR that its internal data vector has changed.  Always
  // call SDR's setter methods even if when modifying the SDR's own data
  // inplace.
  active.setSparse( activeVector );

  if (learn) {
    adaptSynapses_(input, active);
    updateDutyCycles_(overlaps_, active);
    bumpUpWeakColumns_();
    updateBoostFactors_();
    if (isUpdateRound_()) {
      updateInhibitionRadius_();
      updateMinDutyCycles_();
    }
  }
}


void SpatialPooler::boostOverlaps_(const vector<SynapseIdx> &overlaps, //TODO use Eigen sparse vector here
                                   vector<Real> &boosted) const {
  NTA_ASSERT(overlaps.size() == numColumns_);
  for (UInt i = 0; i < numColumns_; i++) {
    boosted[i] = overlaps[i] * boostFactors_[i];
  }
}


UInt SpatialPooler::initMapColumn_(UInt column) const {
  NTA_ASSERT(column < numColumns_);
  vector<UInt> columnCoords;
  const CoordinateConverterND columnConv(columnDimensions_);
  columnConv.toCoord(column, columnCoords);

  vector<UInt> inputCoords;
  inputCoords.reserve(columnCoords.size());
  for (Size i = 0; i < columnCoords.size(); i++) {
    const Real inputCoord = ((Real)columnCoords[i] + 0.5f) *
                            (inputDimensions_[i] / (Real)columnDimensions_[i]);
    inputCoords.push_back((UInt32)floor(inputCoord));
  }

  const CoordinateConverterND inputConv(inputDimensions_);
  return inputConv.toIndex(inputCoords);
}


void SpatialPooler::initMapPotential_(UInt column, bool wrapAround, SDR& potential) {
  NTA_CHECK(potential.size == numInputs_);
  NTA_CHECK(column < numColumns_);

  const UInt centerInput = initMapColumn_(column);

  vector<UInt> columnInputs;
  if (wrapAround) {
    for (UInt input : WrappingNeighborhood(centerInput, potentialRadius_, inputDimensions_)) {
      columnInputs.push_back(input);
    }
  } else {
    for (UInt input :
         Neighborhood(centerInput, potentialRadius_, inputDimensions_)) {
      columnInputs.push_back(input);
    }
  }

  const UInt numPotential = (UInt)round(columnInputs.size() * potentialPct_);
  const auto selectedInputs = rng_.sample<UInt>(columnInputs, numPotential);
  potential.setSparse(selectedInputs);
}


Real SpatialPooler::initPermConnected_() {
  return rng_.realRange(synPermConnected_, connections::maxPermanence);
}


Real SpatialPooler::initPermNonConnected_() {
  return rng_.realRange(connections::minPermanence, synPermConnected_);
}


const vector<Real> SpatialPooler::initPermanence_(const SDR &potential, const Real connectedPct) {
  vector<Real> perm(numInputs_, 0);
  for (const auto i : potential.getSparse()) { //TODO add SDR iterator over sparse indices?
    if (rng_.getReal64() <= connectedPct) {
      perm[i] = initPermConnected_();
    } else {
      perm[i] = initPermNonConnected_();
    }
  }

  return perm;
}


void SpatialPooler::updateInhibitionRadius_() {
  if (globalInhibition_) {
    inhibitionRadius_ =
        *max_element(columnDimensions_.cbegin(), columnDimensions_.cend());
    return;
  }

  Real connectedSpan = 0.0f;
  for (UInt i = 0; i < numColumns_; i++) {
    connectedSpan += avgConnectedSpanForColumnND_(i);
  }
  connectedSpan /= numColumns_;
  const Real columnsPerInput = avgColumnsPerInput_();
  const Real diameter = connectedSpan * columnsPerInput;
  Real radius = (diameter - 1) / 2.0f;
  radius = max((Real)1.0, radius);
  inhibitionRadius_ = UInt(round(radius));
}


void SpatialPooler::updateMinDutyCycles_() {
  if (globalInhibition_ ||
      inhibitionRadius_ >
          *max_element(columnDimensions_.begin(), columnDimensions_.end())) {
    updateMinDutyCyclesGlobal_();
  } else {
    updateMinDutyCyclesLocal_();
  }
}


void SpatialPooler::updateMinDutyCyclesGlobal_() {
  const Real maxOverlapDutyCycles =
      *max_element(overlapDutyCycles_.begin(), overlapDutyCycles_.end());

  fill(minOverlapDutyCycles_.begin(), minOverlapDutyCycles_.end(),
       minPctOverlapDutyCycles_ * maxOverlapDutyCycles);
}


void SpatialPooler::updateMinDutyCyclesLocal_() {
  for (UInt i = 0; i < numColumns_; i++) {
    Real maxActiveDuty = 0.0f;
    Real maxOverlapDuty = 0.0f;
    if (wrapAround_) {
     for(auto column : WrappingNeighborhood(i, inhibitionRadius_, columnDimensions_)) {
      maxActiveDuty = max(maxActiveDuty, activeDutyCycles_[column]);
      maxOverlapDuty = max(maxOverlapDuty, overlapDutyCycles_[column]);
     }
    } else {
     for(auto column: Neighborhood(i, inhibitionRadius_, columnDimensions_)) {
      maxActiveDuty = max(maxActiveDuty, activeDutyCycles_[column]);
      maxOverlapDuty = max(maxOverlapDuty, overlapDutyCycles_[column]);
      }
    }

    minOverlapDutyCycles_[i] = maxOverlapDuty * minPctOverlapDutyCycles_;
  }
}


void SpatialPooler::updateDutyCycles_(const vector<SynapseIdx> &overlaps,
                                      SDR &active) {

  // Turn the overlaps array into an SDR. Convert directly to flat-sparse to
  // avoid copies and  type convertions.
  SDR newOverlap({ numColumns_ });
  auto &overlapsSparseVec = newOverlap.getSparse();
  for (UInt i = 0; i < numColumns_; i++) {
    if( overlaps[i] != 0 )
      overlapsSparseVec.push_back( i );
  }
  newOverlap.setSparse( overlapsSparseVec );

  const UInt period = std::min(dutyCyclePeriod_, iterationNum_);

  updateDutyCyclesHelper_(overlapDutyCycles_, newOverlap, period);
  updateDutyCyclesHelper_(activeDutyCycles_, active, period);
}


Real SpatialPooler::avgColumnsPerInput_() const {
  const size_t numDim = max(columnDimensions_.size(), inputDimensions_.size());
  Real columnsPerInput = 0.0f;
  for (size_t i = 0; i < numDim; i++) {
    const Real col = (Real)((i < columnDimensions_.size()) ? columnDimensions_[i] : 1);
    const Real input = (Real)((i < inputDimensions_.size()) ? inputDimensions_[i] : 1);
    columnsPerInput += col / input;
  }
  return columnsPerInput / numDim;
}


Real SpatialPooler::avgConnectedSpanForColumnND_(UInt column) const {
  NTA_ASSERT(column < numColumns_);

  const UInt numDimensions = (UInt)inputDimensions_.size();

  vector<UInt> connectedDense( numInputs_, 0 );
  getConnectedSynapses( column, connectedDense.data() );

  vector<UInt> maxCoord(numDimensions, 0);
  vector<UInt> minCoord(numDimensions, *max_element(inputDimensions_.begin(),
                                                    inputDimensions_.end()));
  const CoordinateConverterND conv(inputDimensions_);
  bool all_zero = true;
  for(UInt i = 0; i < numInputs_; i++) {
    if( connectedDense[i] == 0 )
      continue;
    all_zero = false;
    vector<UInt> columnCoord;
    conv.toCoord(i, columnCoord);
    for (size_t j = 0; j < columnCoord.size(); j++) {
      maxCoord[j] = max(maxCoord[j], columnCoord[j]); //FIXME this computation may be flawed
      minCoord[j] = min(minCoord[j], columnCoord[j]);
    }
  }
  if( all_zero ) return 0.0f;

  UInt totalSpan = 0;
  for (size_t j = 0; j < inputDimensions_.size(); j++) {
    totalSpan += maxCoord[j] - minCoord[j] + 1;
  }

  return (Real)totalSpan / inputDimensions_.size();
}


void SpatialPooler::adaptSynapses_(const SDR &input,
                                   const SDR &active) {
  for(const auto &column : active.getSparse()) {
    connections_.adaptSegment(column, input, synPermActiveInc_, synPermInactiveDec_);
    connections_.raisePermanencesToThreshold( column, stimulusThreshold_ );
  }
}


void SpatialPooler::bumpUpWeakColumns_() {
  for (UInt i = 0; i < numColumns_; i++) {
    if (overlapDutyCycles_[i] >= minOverlapDutyCycles_[i]) {
      continue;
    }
    connections_.bumpSegment( i, synPermBelowStimulusInc_ );
  }
}


void SpatialPooler::updateDutyCyclesHelper_(vector<Real> &dutyCycles,
                                            const SDR &newValues,
                                            const UInt period) {
  NTA_ASSERT(period > 0);
<<<<<<< HEAD
  NTA_ASSERT(dutyCycles.size() == newValues.size) << dutyCycles.size() << " " << newValues.size;
=======
  NTA_ASSERT(dutyCycles.size() == newValues.size) << "duty dims: " << dutyCycles.size() << " SDR dims: " << newValues.size;
>>>>>>> bf48f813

  // Duty cycles are exponential moving averages, typically written like:
  //   alpha = 1 / period
  //   DC( time ) = DC( time - 1 ) * (1 - alpha) + value( time ) * alpha
  // However since the values are sparse this equation is split into two loops,
  // and the second loop iterates over only the non-zero values.

  const Real decay = (period - 1) / static_cast<Real>(period);
  for (Size i = 0; i < dutyCycles.size(); i++)
    dutyCycles[i] *= decay;

  const Real increment = 1.0f / period;  // All non-zero values are 1.
  for(const auto idx : newValues.getSparse())
    dutyCycles[idx] += increment;
}


void SpatialPooler::updateBoostFactors_() {
  if (globalInhibition_) {
    updateBoostFactorsGlobal_();
  } else {
    updateBoostFactorsLocal_();
  }
}


void SpatialPooler::updateBoostFactorsGlobal_() {
  Real targetDensity;
  if (numActiveColumnsPerInhArea_ > 0) {
    UInt inhibitionArea =
        (UInt)(pow((Real)(2 * inhibitionRadius_ + 1), (Real)columnDimensions_.size()));
    inhibitionArea = min(inhibitionArea, numColumns_);
    NTA_ASSERT(inhibitionArea > 0);
    targetDensity = ((Real)numActiveColumnsPerInhArea_) / inhibitionArea;
    targetDensity = min(targetDensity, (Real)MAX_LOCALAREADENSITY);
  } else {
    targetDensity = localAreaDensity_;
  }

  for (UInt i = 0; i < numColumns_; ++i) {
    boostFactors_[i] = exp((targetDensity - activeDutyCycles_[i]) * boostStrength_);
  }
}


void SpatialPooler::updateBoostFactorsLocal_() {
  for (UInt i = 0; i < numColumns_; ++i) {
    UInt numNeighbors = 0u;
    Real localActivityDensity = 0.0f;

    if (wrapAround_) {
      for(auto neighbor: WrappingNeighborhood(i, inhibitionRadius_, columnDimensions_)) {
        localActivityDensity += activeDutyCycles_[neighbor];
        numNeighbors += 1;
      }
    } else {
      for(auto neighbor: Neighborhood(i, inhibitionRadius_, columnDimensions_)) {
        localActivityDensity += activeDutyCycles_[neighbor];
        numNeighbors += 1;
      }
    }

    const Real targetDensity = localActivityDensity / numNeighbors;
    boostFactors_[i] =
        exp((targetDensity - activeDutyCycles_[i]) * boostStrength_);
  }
}


void SpatialPooler::updateBookeepingVars_(bool learn) {
  iterationNum_++;
  if (learn) {
    iterationLearnNum_++;
  }
}


void SpatialPooler::calculateOverlap_(const SDR &input,
                                      vector<SynapseIdx> &overlaps) {
  overlaps.assign( numColumns_, 0 );
  connections_.computeActivity(overlaps, input.getSparse());
}


void SpatialPooler::calculateOverlapPct_(const vector<SynapseIdx> &overlaps,
                                         vector<Real> &overlapPct) const {
  overlapPct.assign(numColumns_, 0);
  vector<UInt> connectedCounts( numColumns_ );
  getConnectedCounts( connectedCounts.data() );

  for (UInt i = 0; i < numColumns_; i++) {
    if (connectedCounts[i] != 0) {
      overlapPct[i] = ((Real)overlaps[i]) / connectedCounts[i];
    }
  }
}


void SpatialPooler::inhibitColumns_(const vector<Real> &overlaps,
                                    vector<UInt> &activeColumns) const {
  Real density = localAreaDensity_;
  if (numActiveColumnsPerInhArea_ > 0) {
    UInt inhibitionArea =
      (UInt)(pow((Real)(2 * inhibitionRadius_ + 1), (Real)columnDimensions_.size()));
    inhibitionArea = min(inhibitionArea, numColumns_);
    density = ((Real)numActiveColumnsPerInhArea_) / inhibitionArea;
    density = min(density, (Real)MAX_LOCALAREADENSITY);
  }

  if (globalInhibition_ ||
      inhibitionRadius_ >
          *max_element(columnDimensions_.begin(), columnDimensions_.end())) {
    inhibitColumnsGlobal_(overlaps, density, activeColumns);
  } else {
    inhibitColumnsLocal_(overlaps, density, activeColumns);
  }
}


void SpatialPooler::inhibitColumnsGlobal_(const vector<Real> &overlaps,
                                          Real density,
                                          vector<UInt> &activeColumns) const {
  NTA_ASSERT(!overlaps.empty());
  NTA_ASSERT(density > 0.0f && density <= 1.0f);

  // Add a tiebreaker to the overlaps so that the output is deterministic.
  vector<Real> overlaps_(overlaps.begin(), overlaps.end());
  for(UInt i = 0; i < numColumns_; i++)
    overlaps_[i] += tieBreaker_[i];

  activeColumns.clear();
  const UInt numDesired = (UInt)(density * numColumns_);
  NTA_CHECK(numDesired > 0) << "Not enough columns (" << numColumns_ << ") "
                            << "for desired density (" << density << ").";
  // Sort the columns by the amount of overlap.  First make a list of all of the
  // column indexes.
  activeColumns.reserve(numColumns_);
  for(UInt i = 0; i < numColumns_; i++)
    activeColumns.push_back(i);
  // Compare the column indexes by their overlap.
  auto compare = [&overlaps_](const UInt &a, const UInt &b) -> bool
    {return overlaps_[a] > overlaps_[b];};
  // Do a partial sort to divide the winners from the losers.  This sort is
  // faster than a regular sort because it stops after it partitions the
  // elements about the Nth element, with all elements on their correct side of
  // the Nth element.
  std::nth_element(
    activeColumns.begin(),
    activeColumns.begin() + numDesired,
    activeColumns.end(),
    compare);
  // Remove the columns which lost the competition.
  activeColumns.resize(numDesired);
  // Finish sorting the winner columns by their overlap.
  std::sort(activeColumns.begin(), activeColumns.end(), compare);
  // Remove sub-threshold winners
  while( !activeColumns.empty() &&
         overlaps[activeColumns.back()] < stimulusThreshold_)
      activeColumns.pop_back();
}


void SpatialPooler::inhibitColumnsLocal_(const vector<Real> &overlaps,
                                         Real density,
                                         vector<UInt> &activeColumns) const {
  activeColumns.clear();

  // Tie-breaking: when overlaps are equal, columns that have already been
  // selected are treated as "bigger".
  vector<bool> activeColumnsDense(numColumns_, false);

  for (UInt column = 0; column < numColumns_; column++) {
    if (overlaps[column] < stimulusThreshold_) {
      continue;
    }

    UInt numNeighbors = 0;
    UInt numBigger = 0;


      if (wrapAround_) {
        for(auto neighbor: WrappingNeighborhood(column, inhibitionRadius_,columnDimensions_)) {
          if (neighbor == column) {
            continue;
          }
          numNeighbors++;

          const Real difference = overlaps[neighbor] - overlaps[column];
          if (difference > 0 || (difference == 0 && activeColumnsDense[neighbor])) {
            numBigger++;
          }
	}
      } else {
        for(auto neighbor: Neighborhood(column, inhibitionRadius_, columnDimensions_)) {
          if (neighbor == column) {
            continue;
          }
          numNeighbors++;

          const Real difference = overlaps[neighbor] - overlaps[column];
          if (difference > 0 || (difference == 0 && activeColumnsDense[neighbor])) {
            numBigger++;
          }
	}
      }

      const UInt numActive = (UInt)(0.5f + (density * (numNeighbors + 1)));
      if (numBigger < numActive) {
        activeColumns.push_back(column);
        activeColumnsDense[column] = true;
      }
  }
}


bool SpatialPooler::isUpdateRound_() const {
  return (iterationNum_ % updatePeriod_) == 0;
}


void SpatialPooler::save(ostream &outStream) const {
  // Write a starting marker and version.
  outStream << std::setprecision(std::numeric_limits<Real>::max_digits10);
  outStream << "SpatialPooler" << endl;
  outStream << version_ << endl;

  // Store the simple variables first.
  outStream << numInputs_ << " " << numColumns_ << " " << potentialRadius_
            << " ";

  outStream << potentialPct_ << " ";
  outStream << initConnectedPct_ << " " << globalInhibition_ << " "
	  << numActiveColumnsPerInhArea_ << " " << localAreaDensity_ << " ";

  outStream << stimulusThreshold_ << " " << inhibitionRadius_ << " "
            << dutyCyclePeriod_ << " ";

  outStream << boostStrength_ << " ";

  outStream << iterationNum_ << " " << iterationLearnNum_ << " " << spVerbosity_
            << " " << updatePeriod_ << " ";

  outStream << synPermInactiveDec_ << " "
    << synPermActiveInc_ << " " << synPermBelowStimulusInc_ << " "
    << synPermConnected_ << " " << minPctOverlapDutyCycles_ << " ";

  outStream << wrapAround_ << " " << endl;

  // Store vectors.
  outStream << inputDimensions_.size() << " ";
  for (auto &elem : inputDimensions_) {
    outStream << elem << " ";
  }
  outStream << endl;

  outStream << columnDimensions_.size() << " ";
  for (auto &elem : columnDimensions_) {
    outStream << elem << " ";
  }
  outStream << endl;

  for (UInt i = 0; i < numColumns_; i++) {
    outStream << boostFactors_[i] << " ";
  }
  outStream << endl;

  for (UInt i = 0; i < numColumns_; i++) {
    outStream << overlapDutyCycles_[i] << " ";
  }
  outStream << endl;

  for (UInt i = 0; i < numColumns_; i++) {
    outStream <<  activeDutyCycles_[i] << " ";
  }
  outStream << endl;

  for (UInt i = 0; i < numColumns_; i++) {
    outStream << minOverlapDutyCycles_[i] << " ";
  }
  outStream << endl;

  for (UInt i = 0; i < numColumns_; i++) {
    outStream << tieBreaker_[i] << " ";
  }
  outStream << endl;

  connections_.save( outStream );

  //Random
  outStream << rng_ << endl;

  outStream << "~SpatialPooler" << endl;
}

// Implementation note: this method sets up the instance using data from
// inStream. This method does not call initialize. As such we have to be careful
// that everything in initialize is handled properly here.
void SpatialPooler::load(istream &inStream) {
  // Current version
  version_ = 2;

  // Check the marker
  string marker;
  inStream >> marker;
  NTA_CHECK(marker == "SpatialPooler");

  // Check the saved version.
  UInt version;
  inStream >> version;
  NTA_CHECK(version == version_);

  // Retrieve simple variables
  inStream >> numInputs_ >> numColumns_ >> potentialRadius_ >> potentialPct_ >>
      initConnectedPct_ >> globalInhibition_ >> numActiveColumnsPerInhArea_ >>
      localAreaDensity_ >> stimulusThreshold_ >> inhibitionRadius_ >>
      dutyCyclePeriod_ >> boostStrength_ >> iterationNum_ >>
      iterationLearnNum_ >> spVerbosity_ >> updatePeriod_ >>
      synPermInactiveDec_ >> synPermActiveInc_ >> synPermBelowStimulusInc_ >>
      synPermConnected_ >> minPctOverlapDutyCycles_;
  inStream >> wrapAround_;

  // Retrieve vectors.
  UInt numInputDimensions;
  inStream >> numInputDimensions;
  inputDimensions_.resize(numInputDimensions);
  for (UInt i = 0; i < numInputDimensions; i++) {
    inStream >> inputDimensions_[i];
  }

  UInt numColumnDimensions;
  inStream >> numColumnDimensions;
  columnDimensions_.resize(numColumnDimensions);
  for (UInt i = 0; i < numColumnDimensions; i++) {
    inStream >> columnDimensions_[i];
  }

  boostFactors_.resize(numColumns_);
  for (UInt i = 0; i < numColumns_; i++) {
    inStream >> boostFactors_[i];
  }

  overlapDutyCycles_.resize(numColumns_);
  for (UInt i = 0; i < numColumns_; i++) {
    inStream >> overlapDutyCycles_[i];
  }

  activeDutyCycles_.resize(numColumns_);
  for (UInt i = 0; i < numColumns_; i++) {
    inStream >> activeDutyCycles_[i];
  }

  minOverlapDutyCycles_.resize(numColumns_);
  for (UInt i = 0; i < numColumns_; i++) {
    inStream >> minOverlapDutyCycles_[i];
  }

  tieBreaker_.resize(numColumns_);
  for (UInt i = 0; i < numColumns_; i++) {
    inStream >> tieBreaker_[i];
  }

  connections_.load( inStream );

  inStream >> rng_;

  inStream >> marker;
  NTA_CHECK(marker == "~SpatialPooler");

  // initialize ephemeral members
  overlaps_.resize(numColumns_);
  overlapsPct_.resize(numColumns_);
  boostedOverlaps_.resize(numColumns_);
}


//----------------------------------------------------------------------
// Debugging helpers
//----------------------------------------------------------------------

// Print the main SP creation parameters
void SpatialPooler::printParameters() const {
  std::cout << "------------CPP SpatialPooler Parameters ------------------\n";
  std::cout
      << "iterationNum                = " << getIterationNum() << std::endl
      << "iterationLearnNum           = " << getIterationLearnNum() << std::endl
      << "numInputs                   = " << getNumInputs() << std::endl
      << "numColumns                  = " << getNumColumns() << std::endl
      << "numActiveColumnsPerInhArea  = " << getNumActiveColumnsPerInhArea()
      << std::endl
      << "potentialPct                = " << getPotentialPct() << std::endl
      << "globalInhibition            = " << getGlobalInhibition() << std::endl
      << "localAreaDensity            = " << getLocalAreaDensity() << std::endl
      << "stimulusThreshold           = " << getStimulusThreshold() << std::endl
      << "synPermActiveInc            = " << getSynPermActiveInc() << std::endl
      << "synPermInactiveDec          = " << getSynPermInactiveDec()
      << std::endl
      << "synPermConnected            = " << getSynPermConnected() << std::endl
      << "minPctOverlapDutyCycles     = " << getMinPctOverlapDutyCycles()
      << std::endl
      << "dutyCyclePeriod             = " << getDutyCyclePeriod() << std::endl
      << "boostStrength               = " << getBoostStrength() << std::endl
      << "spVerbosity                 = " << getSpVerbosity() << std::endl
      << "wrapAround                  = " << getWrapAround() << std::endl
      << "version                     = " << version() << std::endl;
}

void SpatialPooler::printState(vector<UInt> &state) {
  std::cout << "[  ";
  for (UInt i = 0; i != state.size(); ++i) {
    if (i > 0 && i % 10 == 0) {
      std::cout << "\n   ";
    }
    std::cout << state[i] << " ";
  }
  std::cout << "]\n";
}

void SpatialPooler::printState(vector<Real> &state) {
  std::cout << "[  ";
  for (UInt i = 0; i != state.size(); ++i) {
    if (i > 0 && i % 10 == 0) {
      std::cout << "\n   ";
    }
    std::printf("%6.3f ", state[i]);
  }
  std::cout << "]\n";
}

/** equals implementation based on serialization */
bool SpatialPooler::operator==(const SpatialPooler& o) const{
  stringstream s;
  s.flags(ios::scientific);
  s.precision(numeric_limits<double>::digits10 + 1);

  this->save(s);
  const string thisStr = s.str();

  s.str(""); //clear stream
  o.save(s);
  const string otherStr = s.str();

  return thisStr == otherStr;
}<|MERGE_RESOLUTION|>--- conflicted
+++ resolved
@@ -744,11 +744,7 @@
                                             const SDR &newValues,
                                             const UInt period) {
   NTA_ASSERT(period > 0);
-<<<<<<< HEAD
-  NTA_ASSERT(dutyCycles.size() == newValues.size) << dutyCycles.size() << " " << newValues.size;
-=======
   NTA_ASSERT(dutyCycles.size() == newValues.size) << "duty dims: " << dutyCycles.size() << " SDR dims: " << newValues.size;
->>>>>>> bf48f813
 
   // Duty cycles are exponential moving averages, typically written like:
   //   alpha = 1 / period
