--- conflicted
+++ resolved
@@ -388,21 +388,6 @@
   return all;
 }
 
-<<<<<<< HEAD
-void Connections::computeActivity(
-    vector<SynapseIdx> &numActiveConnectedSynapsesForSegment,
-    vector<SynapseIdx> &numActivePotentialSynapsesForSegment,
-    const CellIdx activePresynapticCell, 
-    const Permanence connectedPermanence) const {
-  std::vector<CellIdx> activePresynapticCells({activePresynapticCell});
-  computeActivity(
-    numActiveConnectedSynapsesForSegment,
-    numActivePotentialSynapsesForSegment,
-    activePresynapticCells, connectedPermanence);
-}
-
-=======
->>>>>>> bed5f53b
 
 void Connections::computeActivity(
     vector<SynapseIdx> &numActiveConnectedSynapsesForSegment,
@@ -421,16 +406,9 @@
 }
 
 void Connections::computeActivity(
-<<<<<<< HEAD
     vector<SynapseIdx> &numActiveConnectedSynapsesForSegment,
     vector<SynapseIdx> &numActivePotentialSynapsesForSegment,
-    const vector<CellIdx> &activePresynapticCells,
-    Permanence connectedPermanence) const {
-=======
-    vector<UInt32> &numActiveConnectedSynapsesForSegment,
-    vector<UInt32> &numActivePotentialSynapsesForSegment,
     const vector<CellIdx> &activePresynapticCells) const {
->>>>>>> bed5f53b
   NTA_ASSERT(numActiveConnectedSynapsesForSegment.size() == segments_.size());
   NTA_ASSERT(numActivePotentialSynapsesForSegment.size() == segments_.size());
 
@@ -476,17 +454,10 @@
   }
 }
 
-<<<<<<< HEAD
-/** called for under-performing Segments. (could have had synapses pruned, etc.)
- * After the call, Segment will have at least 
- * segmentThreshold synapses connected (>= permanenceThreshold).
- * So the Segment could likely be active next time.
-=======
 /**
  * Called for under-performing Segments (can have synapses pruned, etc.). After
  * the call, Segment will have at least segmentThreshold synapses connected, so
  * the Segment could be active next time.
->>>>>>> bed5f53b
  */
 void Connections::raisePermanencesToThreshold(
                   const Segment    segment,
