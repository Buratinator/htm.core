/* ---------------------------------------------------------------------
 * Numenta Platform for Intelligent Computing (NuPIC)
 * Copyright (C) 2014-2016, Numenta, Inc.  Unless you have an agreement
 * with Numenta, Inc., for a separate license for this software code, the
 * following terms and conditions apply:
 *
 * This program is free software: you can redistribute it and/or modify
 * it under the terms of the GNU Affero Public License version 3 as
 * published by the Free Software Foundation.
 *
 * This program is distributed in the hope that it will be useful,
 * but WITHOUT ANY WARRANTY; without even the implied warranty of
 * MERCHANTABILITY or FITNESS FOR A PARTICULAR PURPOSE.
 * See the GNU Affero Public License for more details.
 *
 * You should have received a copy of the GNU Affero Public License
 * along with this program.  If not, see http://www.gnu.org/licenses.
 *
 * http://numenta.org/licenses/
 * ----------------------------------------------------------------------
 */

/** @file
 * Implementation of Connections
 */

#include <algorithm> // nth_element
#include <climits>
#include <iomanip>
#include <iostream>

#include <nupic/algorithms/Connections.hpp>

#include <nupic/math/Math.hpp> // nupic::Epsilon

using std::endl;
using std::string;
using std::vector;
using namespace nupic;
using namespace nupic::algorithms::connections;

Connections::Connections(CellIdx numCells, Permanence connectedThreshold) {
  initialize(numCells, connectedThreshold);
}

void Connections::initialize(CellIdx numCells, Permanence connectedThreshold) {
  cells_ = vector<CellData>(numCells);
  segments_.clear();
  destroyedSegments_.clear();
  synapses_.clear();
  destroyedSynapses_.clear();
  potentialSynapsesForPresynapticCell_.clear();
  connectedSynapsesForPresynapticCell_.clear();
  potentialSegmentsForPresynapticCell_.clear();
  connectedSegmentsForPresynapticCell_.clear();
  segmentOrdinals_.clear();
  synapseOrdinals_.clear();
  eventHandlers_.clear();
  NTA_CHECK(connectedThreshold >= minPermanence);
  NTA_CHECK(connectedThreshold <= maxPermanence);
  connectedThreshold_ = connectedThreshold - nupic::Epsilon;

  // Every time a segment or synapse is created, we assign it an ordinal and
  // increment the nextOrdinal. Ordinals are never recycled, so they can be used
  // to order segments or synapses by age.
  nextSegmentOrdinal_ = 0;
  nextSynapseOrdinal_ = 0;

  nextEventToken_ = 0;
}

UInt32 Connections::subscribe(ConnectionsEventHandler *handler) {
  UInt32 token = nextEventToken_++;
  eventHandlers_[token] = handler;
  return token;
}

void Connections::unsubscribe(UInt32 token) {
  delete eventHandlers_.at(token);
  eventHandlers_.erase(token);
}

Segment Connections::createSegment(CellIdx cell) {
  Segment segment;
  if (destroyedSegments_.size() > 0) {
    segment = destroyedSegments_.back();
    destroyedSegments_.pop_back();
  } else {
    segment = (Segment)segments_.size();
    segments_.push_back(SegmentData());
    segmentOrdinals_.push_back(0);
  }

  SegmentData &segmentData = segments_[segment];
  segmentData.numConnected = 0;
  segmentData.cell = cell;

  CellData &cellData = cells_[cell];
  segmentOrdinals_[segment] = nextSegmentOrdinal_++;
  cellData.segments.push_back(segment);

  for (auto h : eventHandlers_) {
    h.second->onCreateSegment(segment);
  }

  return segment;
}

Synapse Connections::createSynapse(Segment segment,
                                   CellIdx presynapticCell,
                                   Permanence permanence) {
  // Get an index into the synapses_ list, for the new synapse to reside at.
  Synapse synapse;
  if (destroyedSynapses_.size() > 0) {
    synapse = destroyedSynapses_.back();
    destroyedSynapses_.pop_back();
  } else {
    synapse = (UInt)synapses_.size();
    synapses_.push_back(SynapseData());
    synapseOrdinals_.push_back(0);
  }

  // Fill in the new synapse's data
  SynapseData &synapseData    = synapses_[synapse];
  synapseData.presynapticCell = presynapticCell;
  synapseData.segment         = segment;
  synapseOrdinals_[synapse]   = nextSynapseOrdinal_++;
  // Start in disconnected state.
  synapseData.permanence           = connectedThreshold_ - 1.0f;
  synapseData.presynapticMapIndex_ = potentialSynapsesForPresynapticCell_[presynapticCell].size();
  potentialSynapsesForPresynapticCell_[presynapticCell].push_back(synapse);
  potentialSegmentsForPresynapticCell_[presynapticCell].push_back(segment);

  SegmentData &segmentData = segments_[segment];
  segmentData.synapses.push_back(synapse);


  for (auto h : eventHandlers_) {
    h.second->onCreateSynapse(synapse);
  }

  updateSynapsePermanence(synapse, permanence);

  return synapse;
}

bool Connections::segmentExists_(Segment segment) const {
  const SegmentData &segmentData = segments_[segment];
  const vector<Segment> &segmentsOnCell = cells_[segmentData.cell].segments;
  return (std::find(segmentsOnCell.begin(), segmentsOnCell.end(), segment) !=
          segmentsOnCell.end());
}

bool Connections::synapseExists_(Synapse synapse) const {
  const SynapseData &synapseData = synapses_[synapse];
  const vector<Synapse> &synapsesOnSegment =
      segments_[synapseData.segment].synapses;
  return (std::find(synapsesOnSegment.begin(), synapsesOnSegment.end(),
                    synapse) != synapsesOnSegment.end());
}

/**
 * Helper method to remove a synapse from a presynaptic map, by moving the
 * last synapse in the list over this synapse.
 */
void Connections::removeSynapseFromPresynapticMap_(
    const UInt index,
    vector<Synapse> &preSynapses,
    vector<Segment> &preSegments)
{
  NTA_ASSERT( !preSynapses.empty() );
  NTA_ASSERT( index < preSynapses.size() );
  NTA_ASSERT( preSynapses.size() == preSegments.size() );

  const auto move = preSynapses.back();
  synapses_[move].presynapticMapIndex_ = index;
  preSynapses[index] = move;
  preSynapses.pop_back();

  preSegments[index] = preSegments.back();
  preSegments.pop_back();
}

void Connections::destroySegment(Segment segment) {
  NTA_ASSERT(segmentExists_(segment));
  for (auto h : eventHandlers_) {
    h.second->onDestroySegment(segment);
  }

  SegmentData &segmentData = segments_[segment];

  // Destroy synapses from the end of the list, so that the index-shifting is
  // easier to do.
  while( !segmentData.synapses.empty() )
    destroySynapse(segmentData.synapses.back());

  CellData &cellData = cells_[segmentData.cell];

  const auto segmentOnCell =
      std::lower_bound(cellData.segments.begin(), cellData.segments.end(),
                       segment, [&](Segment a, Segment b) {
                         return segmentOrdinals_[a] < segmentOrdinals_[b];
                       });

  NTA_ASSERT(segmentOnCell != cellData.segments.end());
  NTA_ASSERT(*segmentOnCell == segment);

  cellData.segments.erase(segmentOnCell);

  destroyedSegments_.push_back(segment);
}

void Connections::destroySynapse(Synapse synapse) {
  NTA_ASSERT(synapseExists_(synapse));
  for (auto h : eventHandlers_) {
    h.second->onDestroySynapse(synapse);
  }

  const SynapseData &synapseData = synapses_[synapse];
        SegmentData &segmentData = segments_[synapseData.segment];
  const auto         presynCell  = synapseData.presynapticCell;

  if( synapseData.permanence >= connectedThreshold_ ) {
    segmentData.numConnected--;

    removeSynapseFromPresynapticMap_(
      synapseData.presynapticMapIndex_,
      connectedSynapsesForPresynapticCell_.at( presynCell ),
      connectedSegmentsForPresynapticCell_.at( presynCell ));

    if( connectedSynapsesForPresynapticCell_.at( presynCell ).empty() ){
      connectedSynapsesForPresynapticCell_.erase( presynCell );
      connectedSegmentsForPresynapticCell_.erase( presynCell );
    }
  }
  else {
    removeSynapseFromPresynapticMap_(
      synapseData.presynapticMapIndex_,
      potentialSynapsesForPresynapticCell_.at( presynCell ),
      potentialSegmentsForPresynapticCell_.at( presynCell ));

    if( potentialSynapsesForPresynapticCell_.at( presynCell ).empty() ){
      potentialSynapsesForPresynapticCell_.erase( presynCell );
      potentialSegmentsForPresynapticCell_.erase( presynCell );
    }
  }

  const auto synapseOnSegment =
      std::lower_bound(segmentData.synapses.begin(), segmentData.synapses.end(),
                       synapse, [&](Synapse a, Synapse b) {
                         return synapseOrdinals_[a] < synapseOrdinals_[b];
                       });

  NTA_ASSERT(synapseOnSegment != segmentData.synapses.end());
  NTA_ASSERT(*synapseOnSegment == synapse);

  segmentData.synapses.erase(synapseOnSegment);

  destroyedSynapses_.push_back(synapse);
}

void Connections::updateSynapsePermanence(Synapse synapse,
                                          Permanence permanence) {
  permanence = std::min(permanence, maxPermanence );
  permanence = std::max(permanence, minPermanence );

  auto &synData = synapses_[synapse];
  bool before = synData.permanence >= connectedThreshold_;
  bool after  = permanence         >= connectedThreshold_;
  synData.permanence = permanence;

  if( before != after ) {
    const auto &presyn    = synData.presynapticCell;
    auto &potentialPresyn = potentialSynapsesForPresynapticCell_[presyn];
    auto &potentialPreseg = potentialSegmentsForPresynapticCell_[presyn];
    auto &connectedPresyn = connectedSynapsesForPresynapticCell_[presyn];
    auto &connectedPreseg = connectedSegmentsForPresynapticCell_[presyn];
    const auto &segment   = synData.segment;
    auto &segmentData     = segments_[segment];
    if( after ) {
      segmentData.numConnected++;

      // Remove this synapse from presynaptic potential synapses.
      removeSynapseFromPresynapticMap_( synData.presynapticMapIndex_,
                                        potentialPresyn, potentialPreseg );

      // Add this synapse to the presynaptic connected synapses.
      synData.presynapticMapIndex_ = connectedPresyn.size();
      connectedPresyn.push_back( synapse );
      connectedPreseg.push_back( segment );
    }
    else {
      segmentData.numConnected--;

      // Remove this synapse from presynaptic connected synapses.
      removeSynapseFromPresynapticMap_( synData.presynapticMapIndex_,
                                        connectedPresyn, connectedPreseg );

      // Add this synapse to the presynaptic connected synapses.
      synData.presynapticMapIndex_ = potentialPresyn.size();
      potentialPresyn.push_back( synapse );
      potentialPreseg.push_back( segment );
    }

    for (auto h : eventHandlers_) {
      h.second->onUpdateSynapsePermanence(synapse, permanence);
    }
  }
}

const vector<Segment> &Connections::segmentsForCell(CellIdx cell) const {
  return cells_[cell].segments;
}

Segment Connections::getSegment(CellIdx cell, SegmentIdx idx) const {
  return cells_[cell].segments[idx];
}

const vector<Synapse> &Connections::synapsesForSegment(Segment segment) const {
  return segments_[segment].synapses;
}

CellIdx Connections::cellForSegment(Segment segment) const {
  return segments_[segment].cell;
}

SegmentIdx Connections::idxOnCellForSegment(Segment segment) const {
  const vector<Segment> &segments = segmentsForCell(cellForSegment(segment));
  const auto it = std::find(segments.begin(), segments.end(), segment);
  NTA_ASSERT(it != segments.end());
  return std::distance(segments.begin(), it);
}

void Connections::mapSegmentsToCells(const Segment *segments_begin,
                                     const Segment *segments_end,
                                     CellIdx *cells_begin) const {
  CellIdx *out = cells_begin;

  for (auto segment = segments_begin; segment != segments_end;
       ++segment, ++out) {
    NTA_ASSERT(segmentExists_(*segment));
    *out = segments_[*segment].cell;
  }
}

Segment Connections::segmentForSynapse(Synapse synapse) const {
  return synapses_[synapse].segment;
}

const SegmentData &Connections::dataForSegment(Segment segment) const {
  return segments_[segment];
}

const SynapseData &Connections::dataForSynapse(Synapse synapse) const {
  return synapses_[synapse];
}

UInt32 Connections::segmentFlatListLength() const { return segments_.size(); }

bool Connections::compareSegments(Segment a, Segment b) const {
  const SegmentData &aData = segments_[a];
  const SegmentData &bData = segments_[b];
  if (aData.cell < bData.cell) {
    return true;
  } else if (bData.cell < aData.cell) {
    return false;
  } else {
    return segmentOrdinals_[a] < segmentOrdinals_[b];
  }
}

vector<Synapse>
Connections::synapsesForPresynapticCell(CellIdx presynapticCell) const {
<<<<<<< HEAD
  if (synapsesForPresynapticCell_.find(presynapticCell) ==
      synapsesForPresynapticCell_.end())
    return vector<Synapse>{};

  return synapsesForPresynapticCell_.at(presynapticCell);
}

Synapse Connections::minPermanenceSynapse_(Segment segment) const {
  // Use special EPSILON logic to compensate for floating point differences
  // between C++ and other environments.

  bool found = false;
  Permanence minPermanence = std::numeric_limits<Permanence>::max();
  Synapse minSynapse;

  for (Synapse synapse : segments_[segment].synapses) {
    if (synapses_[synapse].permanence < minPermanence - nupic::Epsilon) {
      minSynapse = synapse;
      minPermanence = synapses_[synapse].permanence;
      found = true;
    }
  }

  NTA_CHECK(found);

  return minSynapse;
=======
  vector<Synapse> all(
      potentialSynapsesForPresynapticCell_.at(presynapticCell).begin(),
      potentialSynapsesForPresynapticCell_.at(presynapticCell).end());
  all.insert( all.end(),
      connectedSynapsesForPresynapticCell_.at(presynapticCell).begin(),
      connectedSynapsesForPresynapticCell_.at(presynapticCell).end());
  return all;
>>>>>>> 0949ae3f
}

void Connections::computeActivity(
    vector<UInt32> &numActiveConnectedSynapsesForSegment,
    vector<UInt32> &numActivePotentialSynapsesForSegment,
    CellIdx activePresynapticCell, Permanence connectedPermanence) const {
  std::vector<UInt32> activePresynapticCells({activePresynapticCell});
  computeActivity(
    numActiveConnectedSynapsesForSegment,
    numActivePotentialSynapsesForSegment,
    activePresynapticCells, connectedPermanence);
}


<<<<<<< HEAD
      if (synapseData.permanence >= connectedPermanence - nupic::Epsilon) {
        ++numActiveConnectedSynapsesForSegment[synapseData.segment];
=======
void Connections::computeActivity(
    vector<UInt32> &numActiveConnectedSynapsesForSegment,
    const vector<CellIdx> &activePresynapticCells) const
{
  NTA_ASSERT(numActiveConnectedSynapsesForSegment.size() == segments_.size());

  // Iterate through all connected synapses.
  for (CellIdx cell : activePresynapticCells) {
    if (connectedSegmentsForPresynapticCell_.count(cell)) {
      for( Segment segment : connectedSegmentsForPresynapticCell_.at(cell)) {
        ++numActiveConnectedSynapsesForSegment[segment];
>>>>>>> 0949ae3f
      }
    }
  }
}

void Connections::computeActivity(
    vector<UInt32> &numActiveConnectedSynapsesForSegment,
    vector<UInt32> &numActivePotentialSynapsesForSegment,
    const vector<CellIdx> &activePresynapticCells,
    Permanence connectedPermanence) const {
  NTA_ASSERT(numActiveConnectedSynapsesForSegment.size() == segments_.size());
  NTA_ASSERT(numActivePotentialSynapsesForSegment.size() == segments_.size());
  NTA_CHECK( abs(connectedPermanence - EPSILON - connectedThreshold_) <= EPSILON );

  // Iterate through all connected synapses.
  computeActivity(
      numActiveConnectedSynapsesForSegment,
      activePresynapticCells );

<<<<<<< HEAD
        if (synapseData.permanence >= connectedPermanence - nupic::Epsilon) {
          ++numActiveConnectedSynapsesForSegment[synapseData.segment];
        }
=======
  // Iterate through all potential synapses.
  std::copy( numActiveConnectedSynapsesForSegment.begin(),
             numActiveConnectedSynapsesForSegment.end(),
             numActivePotentialSynapsesForSegment.begin());
  for (CellIdx cell : activePresynapticCells) {
    if (potentialSegmentsForPresynapticCell_.count(cell)) {
      for( Segment segment : potentialSegmentsForPresynapticCell_.at(cell)) {
        ++numActivePotentialSynapsesForSegment[segment];
>>>>>>> 0949ae3f
      }
    }
  }
}


void Connections::adaptSegment(const Segment segment, SDR &inputs,
                               const Permanence increment,
                               const Permanence decrement)
{
  const vector<Synapse> &synapses = synapsesForSegment(segment);

  const auto &inputArray = inputs.getDense();

  for (SynapseIdx i = 0; i < synapses.size(); i++) {
    const SynapseData &synapseData = dataForSynapse(synapses[i]);

    Permanence permanence = synapseData.permanence;
    if( inputArray[synapseData.presynapticCell] ) {
      permanence += increment;
    } else {
      permanence -= decrement;
    }

    updateSynapsePermanence(synapses[i], permanence);
  }
}


void Connections::raisePermanencesToThreshold(
                  const Segment    segment,
                  const Permanence permanenceThreshold,
                  const UInt       segmentThreshold)
{
  if( segmentThreshold == 0 )
    return;

  auto &segData = segments_[segment];
  if( segData.numConnected >= segmentThreshold )
    return;

  vector<Synapse> &synapses = segData.synapses;

  // Sort the potential pool by permanence values, and look for the synapse with
  // the N'th greatest permanence, where N is the desired minimum number of
  // connected synapses.  Then calculate how much to increase the N'th synapses
  // permance by such that it becomes a connected synapse.

  auto minPermSynPtr = synapses.begin() + segmentThreshold - 1;
  // Do a partial sort, it's faster than a full sort. Only minPermSynPtr is in
  // its final sorted position.
  auto permanencesGreater = [&](Synapse &A, Synapse &B)
    { return synapses_[A].permanence > synapses_[B].permanence; };
  std::nth_element(synapses.begin(), minPermSynPtr, synapses.end(), permanencesGreater);

  const Real increment = permanenceThreshold - synapses_[ *minPermSynPtr ].permanence;
  if( increment <= 0 ) // if( minPermSynPtr is already connected ) then ...
    return;            // Enough synapses are already connected.

  // Raise the permance of all synapses in the potential pool uniformly.
  for( const auto &syn : synapses )
    updateSynapsePermanence(syn, synapses_[syn].permanence + increment);
}


void Connections::bumpSegment(const Segment segment, const Permanence delta) {
  const vector<Synapse> &synapses = synapsesForSegment(segment);
  for( const auto &syn : synapses )
    updateSynapsePermanence(syn, synapses_[syn].permanence + delta);
}


void Connections::save(std::ostream &outStream) const {
  outStream << std::setprecision(std::numeric_limits<Real32>::max_digits10);
  outStream << std::setprecision(std::numeric_limits<Real64>::max_digits10);

  // Write a starting marker.
  outStream << "Connections" << endl;
  outStream << VERSION << endl;

  outStream << cells_.size() << " " << endl;
  // Save the original permanence threshold, not the private copy which is used
  // only for floating point comparisons.
  outStream << connectedThreshold_ + EPSILON << " " << endl;

  for (CellData cellData : cells_) {
    const vector<Segment> &segments = cellData.segments;
    outStream << segments.size() << " ";

    for (Segment segment : segments) {
      const SegmentData &segmentData = segments_[segment];

      const vector<Synapse> &synapses = segmentData.synapses;
      outStream << synapses.size() << " ";

      for (Synapse synapse : synapses) {
        const SynapseData &synapseData = synapses_[synapse];
        outStream << synapseData.presynapticCell << " ";
        outStream << synapseData.permanence << " ";
      }
      outStream << endl;
    }
    outStream << endl;
  }
  outStream << endl;

  outStream << "~Connections" << endl;
}


void Connections::load(std::istream &inStream) {
  // Check the marker
  string marker;
  inStream >> marker;
  NTA_CHECK(marker == "Connections");

  // Check the saved version.
  int version;
  inStream >> version;
  NTA_CHECK(version <= 2);

  // Retrieve simple variables
  UInt        numCells;
  Permanence  connectedThreshold;
  inStream >> numCells;
  inStream >> connectedThreshold;
  initialize(numCells, connectedThreshold);

  // This logic is complicated by the fact that old versions of the Connections
  // serialized "destroyed" segments and synapses, which we now ignore.
  for (UInt cell = 0; cell < numCells; cell++) {

    UInt numSegments;
    inStream >> numSegments;

    for (SegmentIdx j = 0; j < numSegments; j++) {
      bool destroyedSegment = false;
      if (version < 2) {
        inStream >> destroyedSegment;
      }

      Segment segment = {(UInt32)-1};
      if (!destroyedSegment)
        segment = createSegment( cell );

      UInt numSynapses;
      inStream >> numSynapses;

      for (SynapseIdx k = 0; k < numSynapses; k++) {
        CellIdx     presyn;
        Permanence  perm;
        inStream >> presyn;
        inStream >> perm;

        if (version < 2) {
          bool destroyedSynapse = false;
          inStream >> destroyedSynapse;
          if( destroyedSynapse )
            continue;
        }
        if( destroyedSegment )
          continue;

        createSynapse( segment, presyn, perm );
      }
    }
  }

  inStream >> marker;
  NTA_CHECK(marker == "~Connections");
}


CellIdx Connections::numCells() const { return cells_.size(); }

UInt Connections::numSegments() const {
  return segments_.size() - destroyedSegments_.size();
}

UInt Connections::numSegments(CellIdx cell) const {
  return cells_[cell].segments.size();
}

UInt Connections::numSynapses() const {
  return synapses_.size() - destroyedSynapses_.size();
}

UInt Connections::numSynapses(Segment segment) const {
  return segments_[segment].synapses.size();
}

bool Connections::operator==(const Connections &other) const {
  if (cells_.size() != other.cells_.size())
    return false;

  for (CellIdx i = 0; i < cells_.size(); ++i) {
    const CellData &cellData = cells_[i];
    const CellData &otherCellData = other.cells_[i];

    if (cellData.segments.size() != otherCellData.segments.size()) {
      return false;
    }

    for (SegmentIdx j = 0; j < (SegmentIdx)cellData.segments.size(); ++j) {
      Segment segment = cellData.segments[j];
      const SegmentData &segmentData = segments_[segment];
      Segment otherSegment = otherCellData.segments[j];
      const SegmentData &otherSegmentData = other.segments_[otherSegment];

      if (segmentData.synapses.size() != otherSegmentData.synapses.size() ||
          segmentData.cell != otherSegmentData.cell) {
        return false;
      }

      for (SynapseIdx k = 0; k < (SynapseIdx)segmentData.synapses.size(); ++k) {
        Synapse synapse = segmentData.synapses[k];
        const SynapseData &synapseData = synapses_[synapse];
        Synapse otherSynapse = otherSegmentData.synapses[k];
        const SynapseData &otherSynapseData = other.synapses_[otherSynapse];

        if (synapseData.presynapticCell != otherSynapseData.presynapticCell ||
            synapseData.permanence != otherSynapseData.permanence) {
          return false;
        }

        // Two functionally identical instances may have different flatIdxs.
        NTA_ASSERT(synapseData.segment == segment);
        NTA_ASSERT(otherSynapseData.segment == otherSegment);
      }
    }
  }

  return true;
}

bool Connections::operator!=(const Connections &other) const {
  return !(*this == other);
}<|MERGE_RESOLUTION|>--- conflicted
+++ resolved
@@ -371,34 +371,6 @@
 
 vector<Synapse>
 Connections::synapsesForPresynapticCell(CellIdx presynapticCell) const {
-<<<<<<< HEAD
-  if (synapsesForPresynapticCell_.find(presynapticCell) ==
-      synapsesForPresynapticCell_.end())
-    return vector<Synapse>{};
-
-  return synapsesForPresynapticCell_.at(presynapticCell);
-}
-
-Synapse Connections::minPermanenceSynapse_(Segment segment) const {
-  // Use special EPSILON logic to compensate for floating point differences
-  // between C++ and other environments.
-
-  bool found = false;
-  Permanence minPermanence = std::numeric_limits<Permanence>::max();
-  Synapse minSynapse;
-
-  for (Synapse synapse : segments_[segment].synapses) {
-    if (synapses_[synapse].permanence < minPermanence - nupic::Epsilon) {
-      minSynapse = synapse;
-      minPermanence = synapses_[synapse].permanence;
-      found = true;
-    }
-  }
-
-  NTA_CHECK(found);
-
-  return minSynapse;
-=======
   vector<Synapse> all(
       potentialSynapsesForPresynapticCell_.at(presynapticCell).begin(),
       potentialSynapsesForPresynapticCell_.at(presynapticCell).end());
@@ -406,7 +378,6 @@
       connectedSynapsesForPresynapticCell_.at(presynapticCell).begin(),
       connectedSynapsesForPresynapticCell_.at(presynapticCell).end());
   return all;
->>>>>>> 0949ae3f
 }
 
 void Connections::computeActivity(
@@ -421,10 +392,6 @@
 }
 
 
-<<<<<<< HEAD
-      if (synapseData.permanence >= connectedPermanence - nupic::Epsilon) {
-        ++numActiveConnectedSynapsesForSegment[synapseData.segment];
-=======
 void Connections::computeActivity(
     vector<UInt32> &numActiveConnectedSynapsesForSegment,
     const vector<CellIdx> &activePresynapticCells) const
@@ -436,7 +403,6 @@
     if (connectedSegmentsForPresynapticCell_.count(cell)) {
       for( Segment segment : connectedSegmentsForPresynapticCell_.at(cell)) {
         ++numActiveConnectedSynapsesForSegment[segment];
->>>>>>> 0949ae3f
       }
     }
   }
@@ -456,11 +422,6 @@
       numActiveConnectedSynapsesForSegment,
       activePresynapticCells );
 
-<<<<<<< HEAD
-        if (synapseData.permanence >= connectedPermanence - nupic::Epsilon) {
-          ++numActiveConnectedSynapsesForSegment[synapseData.segment];
-        }
-=======
   // Iterate through all potential synapses.
   std::copy( numActiveConnectedSynapsesForSegment.begin(),
              numActiveConnectedSynapsesForSegment.end(),
@@ -469,7 +430,6 @@
     if (potentialSegmentsForPresynapticCell_.count(cell)) {
       for( Segment segment : potentialSegmentsForPresynapticCell_.at(cell)) {
         ++numActivePotentialSynapsesForSegment[segment];
->>>>>>> 0949ae3f
       }
     }
   }
