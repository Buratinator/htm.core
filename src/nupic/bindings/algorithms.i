--- conflicted
+++ resolved
@@ -27,26 +27,6 @@
 %pythoncode %{
 import os
 
-<<<<<<< HEAD
-=======
-try:
-  # NOTE need to import capnp first to activate the magic necessary for
-  # SpatialPoolerProto_capnp, etc.
-  import capnp
-except ImportError:
-  capnp = None
-else:
-  from nupic.proto.Cells4_capnp import Cells4Proto
-  from nupic.proto.ClaClassifier_capnp import ClaClassifierProto
-  from nupic.proto.ConnectionsProto_capnp import ConnectionsProto
-  from nupic.proto.SdrClassifier_capnp import SdrClassifierProto
-  from nupic.proto.SpatialPoolerProto_capnp import SpatialPoolerProto
-  from nupic.proto.TemporalMemoryProto_capnp import TemporalMemoryProto
-
-# Capnp reader traveral limit (see capnp::ReaderOptions)
-_TRAVERSAL_LIMIT_IN_WORDS = 1 << 63
-
->>>>>>> 4557eead
 _ALGORITHMS = _algorithms
 %}
 
@@ -80,17 +60,7 @@
 #include <fstream>
 #include <vector>
 
-<<<<<<< HEAD
-#include <nupic/types/Types.hpp>
-#include <nupic/math/Convolution.hpp>
-#include <nupic/math/Math.hpp>
-#include <nupic/math/Rotation.hpp>
-#include <nupic/math/Erosion.hpp>
-#include <nupic/algorithms/GaborNode.hpp>
-#include <nupic/algorithms/ImageSensorLite.hpp>
-=======
 #include <nupic/math/Types.hpp>
->>>>>>> 4557eead
 #include <nupic/algorithms/Scanning.hpp>
 
 #include <nupic/math/SparseMatrix.hpp>
@@ -160,395 +130,6 @@
 %naturalvar;
 
 
-<<<<<<< HEAD
-// This dummy inline function exists only to force the linker
-// to keep the gaborCompute() function in the resulting
-// shared object.
-%inline {
-
-void forceRetentionOfGaborComputeWithinLibrary(void) {
- gaborCompute( NULL,                // const NUMPY_ARRAY * psGaborBank
-               NULL,                // const NUMPY_ARRAY * psInput
-               NULL,                // const NUMPY_ARRAY * psAlpha
-               NULL,                // const NUMPY_ARRAY * psBBox
-               NULL,                // const NUMPY_ARRAY * psImageBox
-               NULL,                // const NUMPY_ARRAY * psOutput
-               0.0f,                // float fGainConstant
-               (EDGE_MODE)0,        // EDGE_MODE eEdgeMode
-               0.0f,                // float fOffImageFillValue
-               (PHASE_MODE)0,       // PHASE_MODE ePhaseMode
-               (NORMALIZE_METHOD)0, // NORMALIZE_METHOD eNormalizeMethod
-               (NORMALIZE_MODE)0,   // NORMALIZE_MODE eNormalizeMode
-               (PHASENORM_MODE)0,   // PHASENORM_MODE ePhaseNormMode
-               (POSTPROC_METHOD)0,  // POSTPROC_METHOD ePostProcMethod
-               0.0f,                // float fPostProcSlope
-               0.0f,                // float fPostProcMidpoint
-               0.0f,                // float fPostProcMin
-               0.0f,                // float fPostProcMax
-               NULL,                // const NUMPY_ARRAY * psBufferIn
-               NULL,                // const NUMPY_ARRAY * psBufferOut
-               NULL,                // const NUMPY_ARRAY * psPostProcLUT
-               0.0f                 // float fPostProcScalar
-  );
-  // Initialization of log system from python disabled for now.
-  // See comments in gaborNode.cpp
-  // initFromPython(0);
-}
-
-}
-
-// These dummy inline functions exist only to force the linker
-// to keep the ImageSensorLite functions in the resulting
-// shared object.
-%inline {
-void forceRetentionOfImageSensorLiteLibrary(void) {
-  extractAuxInfo( NULL,          // const char * pCtlBufAddr
-                  NULL,          // BBOX * psBox
-                  NULL,          // int * pnAddress
-                  NULL,          // int * pnPartitionID
-                  NULL,          // int * pnCategoryID
-                  NULL,          // int * pnVideoID
-                  NULL           // int * pnAlphaAddress
-  );
-}
-}
-
-
-//--------------------------------------------------------------------------------
-// SVM
-//--------------------------------------------------------------------------------
-%include <nupic/algorithms/Svm.hpp>
-
-%ignore nupic::algorithms::svm::operator=;
-
-%extend nupic::algorithms::svm::svm_problem
-{
-  inline void get_samples(PyObject* samplesIn)
-  {
-    PyArrayObject* samples_py = (PyArrayObject*)samplesIn;
-    for (int i = 0; i < self->size(); ++i) {
-      float* row_it = (float*)((char *)PyArray_DATA(samples_py)+i*PyArray_STRIDES(samples_py)[0]);
-      *row_it++ = self->y_[i];
-      for (int j = 0; j < self->n_dims(); ++j, ++row_it)
-    *row_it = self->x_[i][j];
-    }
-  }
-}
-
-%extend nupic::algorithms::svm::svm_problem01
-{
-  inline void get_samples(PyObject* samplesIn)
-  {
-    PyArrayObject* samples_py = (PyArrayObject*)samplesIn;
-    for (int i = 0; i < self->size(); ++i) {
-      float* row_it = (float*)((char *)PyArray_DATA(samples_py)+i*PyArray_STRIDES(samples_py)[0]);
-      *row_it++ = self->y_[i];
-      std::fill(row_it, row_it + self->n_dims(), (float) 0);
-      for (int j = 0; j < self->nnz(i); ++j)
-    *(row_it + self->x_[i][j]) = 1;
-    }
-  }
-}
-
-%extend nupic::algorithms::svm::svm_model
-{
-  inline void get_support_vectors(PyObject* svIn)
-  {
-    PyArrayObject* sv_py = (PyArrayObject*)svIn;
-    for (int i = 0; i < self->size(); ++i) {
-      float* row_it = (float*)((char *)PyArray_DATA(sv_py)+i*PyArray_STRIDES(sv_py)[0]);
-      for (int j = 0; j < self->n_dims(); ++j, ++row_it)
-    *row_it = self->sv[i][j];
-    }
-  }
-
-  inline void get_support_vector_coefficients(PyObject* svCoeffIn)
-  {
-    PyArrayObject* sv_coeff_py = (PyArrayObject*)svCoeffIn;
-    for (size_t i = 0; i < self->sv_coef.size(); ++i) {
-      float* row_it = (float*)((char *)PyArray_DATA(sv_coeff_py)+i*PyArray_STRIDES(sv_coeff_py)[0]);
-      for (int j = 0; j < self->size(); ++j, ++row_it)
-    *row_it = self->sv_coef[i][j];
-    }
-  }
-
-  inline PyObject* get_hyperplanes()
-  {
-    if (self->n_class() == 1)
-      Py_RETURN_NONE;
-
-    size_t m = self->w.size(), n = self->w[0].size();
-    int dims[] = { int(m), int(n) };
-    nupic::NumpyMatrix out(dims);
-    for (size_t i = 0; i != m; ++i)
-      for (size_t j = 0; j != n; ++j)
-    *(out.addressOf(0,0) + i*n + j) = self->w[i][j];
-    return out.forPython();
-  }
-}
-
-%extend nupic::algorithms::svm::svm_dense
-{
-  PyObject* __getstate__()
-  {
-    SharedPythonOStream py_s(self->persistent_size());
-    std::ostream& s = py_s.getStream();
-    self->save(s);
-    return py_s.close();
-  }
-
-  %pythoncode %{
-    def __init__(self, *args, **kwargs):
-      """
-      __init__(self, kernel=0, n_dims=0, threshold=.9, cache_size=100, shrinking=1,
-        probability=False, seed=-1) -> svm_dense
-
-      nupic::algorithms::svm::svm_dense::svm_dense(int kernel=0, int n_dims=0,
-      float threshold=.9, int cache_size=100, int shrinking=1, bool
-      probability=false)
-      """
-      # Convert numpy ints to regular ints for Python 2.6
-      for k in ('kernel', 'n_dims', 'cache_size', 'shrinking'):
-          if k in kwargs:
-            kwargs[k] = int(kwargs[k])
-
-      this = _ALGORITHMS.new_svm_dense(*args, **kwargs)
-      try: self.this.append(this)
-      except: self.this = this
-
-    def __setstate__(self, inString):
-      self.this = _ALGORITHMS.new_svm_dense()
-      self.thisown = 1
-      self.loadFromString(inString)
-    
-
-    
-  %}
-  void loadFromString(const std::string& inString)
-  {
-    std::istringstream inStream(inString);
-    self->load(inStream);
-  }
-
-  inline void add_sample(float y_val, PyObject* x_vector)
-  {
-    PyArrayObject* x = (PyArrayObject*) x_vector;
-    self->add_sample(y_val, (float*)PyArray_DATA(x));
-  }
-
-  inline float predict(PyObject* x_vector)
-  {
-    PyArrayObject* x = (PyArrayObject*) x_vector;
-    return self->predict((float*)PyArray_DATA(x));
-  }
-
-  inline float predict_probability(PyObject* x_vector, PyObject* proba_vector)
-  {
-    PyArrayObject* x = (PyArrayObject*) x_vector;
-    PyArrayObject* proba = (PyArrayObject*) proba_vector;
-    return self->predict_probability((float*)PyArray_DATA(x), (float*)PyArray_DATA(proba));
-  }
-
-  inline void save(const std::string& filename)
-  {
-    std::ofstream save_file(filename.c_str());
-    self->save(save_file);
-    save_file.close();
-  }
-
-  inline void load(const std::string& filename)
-  {
-    std::ifstream load_file(filename.c_str());
-    self->load(load_file);
-    load_file.close();
-  }
-
-  inline float cross_validate(int n_fold, float gamma, float C, float eps)
-  {
-    float accuracy;
-    Py_BEGIN_ALLOW_THREADS;
-    accuracy = self->cross_validation(n_fold, gamma, C, eps);
-    Py_END_ALLOW_THREADS;
-    return accuracy;
-  }
-
-  inline void trainReleaseGIL(float gamma, float C, float eps)
-  {
-    Py_BEGIN_ALLOW_THREADS;
-    self->train(gamma, C, eps);
-    Py_END_ALLOW_THREADS;
-  }
-};
-
-%extend nupic::algorithms::svm::svm_01
-{
-  PyObject* __getstate__()
-  {
-    SharedPythonOStream py_s(self->persistent_size());
-    std::ostream& s = py_s.getStream();
-    self->save(s);
-    return py_s.close();
-  }
-
-  %pythoncode %{
-    def __setstate__(self, inString):
-      self.this = _ALGORITHMS.new_svm_01()
-      self.thisown = 1
-      self.loadFromString(inString)
-  %}
-
-
-  inline void add_sample(float y_val, PyObject* x_vector)
-  {
-    PyArrayObject* x = (PyArrayObject*) x_vector;
-    self->add_sample(y_val, (float*)PyArray_DATA(x));
-  }
-
-  inline float predict(PyObject* x_vector)
-  {
-    PyArrayObject* x = (PyArrayObject*) x_vector;
-    return self->predict((float*)PyArray_DATA(x));
-  }
-
-  inline float predict_probability(PyObject* x_vector, PyObject* proba_vector)
-  {
-    PyArrayObject* x = (PyArrayObject*) x_vector;
-    PyArrayObject* proba = (PyArrayObject*) proba_vector;
-    return self->predict_probability((float*)PyArray_DATA(x), (float*)PyArray_DATA(proba));
-  }
-
-  inline float cross_validate(int n_fold, float gamma, float C, float eps)
-  {
-    float accuracy;
-    Py_BEGIN_ALLOW_THREADS;
-    accuracy = self->cross_validation(n_fold, gamma, C, eps);
-    Py_END_ALLOW_THREADS;
-    return accuracy;
-  }
-
-  inline void trainReleaseGIL(float gamma, float C, float eps)
-  {
-    Py_BEGIN_ALLOW_THREADS;
-    self->train(gamma, C, eps);
-    Py_END_ALLOW_THREADS;
-  }
-
-  inline void save(const std::string& filename)
-  {
-    std::ofstream save_file(filename.c_str());
-    self->save(save_file);
-    save_file.close();
-  }
-
-  inline void load(const std::string& filename)
-  {
-    std::ifstream load_file(filename.c_str());
-    self->load(load_file);
-    load_file.close();
-  }
-};
-
-//--------------------------------------------------------------------------------
-// CONVOLUTION
-//--------------------------------------------------------------------------------
-%include <nupic/math/Convolution.hpp>
-
-%template(Float32SeparableConvolution2D) SeparableConvolution2D<float>;
-
-%extend SeparableConvolution2D<float>
-{
-  inline void init(nupic::UInt32 nrows, nupic::UInt32 ncols,
-           nupic::UInt32 f1_size, nupic::UInt32 f2_size,
-           PyObject* pyF1, PyObject* pyF2)
-  {
-    PyArrayObject *f1 = (PyArrayObject*) pyF1;
-    PyArrayObject *f2 = (PyArrayObject*) pyF2;
-
-    self->init(nrows, ncols, f1_size, f2_size, (float*)(PyArray_DATA(f1)), (float*)(PyArray_DATA(f2)));
-  }
-
-  inline void compute(PyObject* pyData, PyObject* pyConvolved, bool rotated45 =false)
-  {
-    PyArrayObject* data = (PyArrayObject*)pyData;
-    PyArrayObject* convolved = (PyArrayObject*)pyConvolved;
-
-    self->compute((float*)(PyArray_DATA(data)), (float*)(PyArray_DATA(convolved)), rotated45);
-  }
-
-  inline void getBuffer(PyObject* pyBuffer) const
-  {
-    PyArrayObject *buffer = (PyArrayObject*)pyBuffer;
-
-    const size_t size = self->nrows_ * self->ncols_;
-    std::copy(self->buffer_, self->buffer_ + size, (float*)(PyArray_DATA(buffer)));
-  }
-};
-
-//--------------------------------------------------------------------------------
-// ROTATION
-//--------------------------------------------------------------------------------
-%include <nupic/math/Rotation.hpp>
-
-%template(Float32Rotation45) Rotation45<float>;
-
-%extend Rotation45<float>
-{
-  inline void rotate(PyObject* pyOriginal, PyObject* pyRotated,
-             nupic::UInt32 nrows, nupic::UInt32 ncols, nupic::UInt32 z)
-  {
-    PyArrayObject* original = (PyArrayObject*)pyOriginal;
-    PyArrayObject* rotated = (PyArrayObject*)pyRotated;
-
-    self->rotate((float*)(PyArray_DATA(original)), (float*)(PyArray_DATA(rotated)),
-      nrows, ncols, z);
-  }
-
-  inline void unrotate(PyObject* pyUnrotated, PyObject* pyRotated,
-               nupic::UInt32 nrows, nupic::UInt32 ncols, nupic::UInt32 z)
-  {
-    PyArrayObject* unrotated = (PyArrayObject*)pyUnrotated;
-    PyArrayObject* rotated = (PyArrayObject*)pyRotated;
-
-    self->unrotate((float*)(PyArray_DATA(unrotated)), (float*)(PyArray_DATA(rotated)),
-      nrows, ncols, z);
-  }
-};
-
-//--------------------------------------------------------------------------------
-// EROSION
-//--------------------------------------------------------------------------------
-%include <nupic/math/Erosion.hpp>
-
-%template(Float32Erosion) Erosion<float>;
-
-%extend Erosion<float>
-{
-  inline void init(nupic::UInt32 nrows, nupic::UInt32 ncols)
-  {
-    self->init(nrows, ncols);
-  }
-
-  inline void compute(PyObject* pyData, PyObject* pyEroded,
-                      nupic::UInt32 iterations, bool dilate=false)
-  {
-    PyArrayObject* data = (PyArrayObject*)pyData;
-    PyArrayObject* eroded = (PyArrayObject*)pyEroded;
-
-    self->compute((float*)(PyArray_DATA(data)), (float*)(PyArray_DATA(eroded)),
-                  iterations, dilate);
-  }
-
-  inline void getBuffer(PyObject* pyBuffer) const
-  {
-    PyArrayObject *buffer = (PyArrayObject*)pyBuffer;
-
-    const size_t size = self->nrows_ * self->ncols_;
-    std::copy(self->buffer_, self->buffer_ + size, (float*)(PyArray_DATA(buffer)));
-  }
-};
-
-=======
->>>>>>> 4557eead
 //--------------------------------------------------------------------------------
 // SCANNING
 //--------------------------------------------------------------------------------
