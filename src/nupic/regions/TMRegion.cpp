/* ---------------------------------------------------------------------
 * Numenta Platform for Intelligent Computing (NuPIC)
 * Copyright (C) 2013-2018, Numenta, Inc.  Unless you have an agreement
 * with Numenta, Inc., for a separate license for this software code, the
 * following terms and conditions apply:
 *
 * This program is free software: you can redistribute it and/or modify
 * it under the terms of the GNU Affero Public License version 3 as
 * published by the Free Software Foundation.
 *
 * This program is distributed in the hope that it will be useful,
 * but WITHOUT ANY WARRANTY; without even the implied warranty of
 * MERCHANTABILITY or FITNESS FOR A PARTICULAR PURPOSE.
 * See the GNU Affero Public License for more details.
 *
 * You should have received a copy of the GNU Affero Public License
 * along with this program.  If not, see http://www.gnu.org/licenses.
 *
 * http://numenta.org/licenses/
 *
 * Author: David Keeney, June 2018
 * ---------------------------------------------------------------------
 */
#include <fstream>
#include <iomanip> // setprecision() in stream
#include <iostream>
#include <iterator>
#include <sstream>
#include <string>
#include <vector>

#include <nupic/regions/TMRegion.hpp>

#include <nupic/engine/Spec.hpp>
#include <nupic/ntypes/Array.hpp>
#include <nupic/utils/Log.hpp>
#include <nupic/utils/VectorHelpers.hpp>

#define VERSION 1

using namespace nupic;
using namespace nupic::utils;
using namespace nupic::algorithms::temporal_memory;
using nupic::algorithms::connections::CellIdx;
using nupic::sdr::SDR;

TMRegion::TMRegion(const ValueMap &params, Region *region)
    : RegionImpl(region), computeCallback_(nullptr) {
  // Note: the ValueMap gets destroyed on return so we need to get all of the
  // parameters
  //       out of the map and set aside so we can pass them to the SpatialPooler
  //       algorithm when we create it during initialization().
  memset((char *)&args_, 0, sizeof(args_));
  args_.numberOfCols = params.getScalarT<UInt32>("numberOfCols", 0);  // normally not passed in.
  args_.cellsPerColumn = params.getScalarT<UInt32>("cellsPerColumn", 32);
  args_.activationThreshold = params.getScalarT<UInt32>("activationThreshold", 13);
  args_.initialPermanence = params.getScalarT<Real32>("initialPermanence", 0.21f);
  args_.connectedPermanence = params.getScalarT<Real32>("connectedPermanence", 0.50f);
  args_.minThreshold = params.getScalarT<UInt32>("minThreshold", 10);
  args_.maxNewSynapseCount = params.getScalarT<UInt32>("maxNewSynapseCount", 20);
  args_.permanenceIncrement = params.getScalarT<Real32>("permanenceIncrement", 0.10f);
  args_.permanenceDecrement = params.getScalarT<Real32>("permanenceDecrement", 0.10f);
  args_.predictedSegmentDecrement = params.getScalarT<Real32>("predictedSegmentDecrement", 0.0f);
  args_.seed = params.getScalarT<Int32>("seed", 42);
  args_.maxSegmentsPerCell = params.getScalarT<UInt32>("maxSegmentsPerCell", 255);
  args_.maxSynapsesPerSegment = params.getScalarT<UInt32>("maxSynapsesPerSegment", 255);
  args_.checkInputs = params.getScalarT<bool>("checkInputs", true);
  args_.orColumnOutputs = params.getScalarT<bool>("orColumnOutputs", false);
  args_.extra = 0;  // will be obtained from extra inputs dimensions.

  // variables used by this class and not passed on
  args_.learningMode = params.getScalarT<bool>("learningMode", true);

  args_.iter = 0;
  args_.sequencePos = 0;
  args_.outputWidth = (args_.orColumnOutputs)?args_.numberOfCols
                                             : (args_.numberOfCols * args_.cellsPerColumn);
  args_.init = false;
  tm_ = nullptr;
}

TMRegion::TMRegion(BundleIO &bundle, Region *region)
    : RegionImpl(region), computeCallback_(nullptr) {
  tm_ = nullptr;
  deserialize(bundle);
}

TMRegion::~TMRegion() {
}



// Note: - this is called during Region initialization, after configuration
//         is set but prior to calling initialize on this class to create the tm.
//         The input dimensions should already have been set, normally from
//         its connected output. This would set the region dimensions if not overridden.
//       - This is not called if output dimensions were explicitly set for this output.
//       - This call determines the dimensions set on the Output buffers.
Dimensions TMRegion::askImplForOutputDimensions(const std::string &name) {
  Dimensions region_dim = getDimensions();
  if (!region_dim.isSpecified()) {
    // we don't have region dimensions, so create some if we know numberOfCols.
    if (args_.numberOfCols == 0)
      return Dimensions(Dimensions::DONTCARE);  // No info for its size
    region_dim.clear();
    region_dim.push_back(args_.numberOfCols);
    setDimensions(region_dim);
  }
  if (args_.numberOfCols == 0)
    args_.numberOfCols = (UInt32)region_dim.getCount();

  if (name == "bottomUpOut" && args_.orColumnOutputs) {
    // It's size is numberOfCols.
    return region_dim;
  } else if (name == "bottomUpOut" || name == "activeCells" || name == "predictedActiveCells") {
    // It's size is numberOfCols * args_.cellsPerColumn.
    // So insert a new dimension to what was provided by input.
    Dimensions dim = region_dim;
    dim.insert(dim.begin(), args_.cellsPerColumn);
    return dim;
  }
  return RegionImpl::askImplForOutputDimensions(name);
}



void TMRegion::initialize() {

  // All input links and buffers should have been initialized during
  // Network.initialize() prior to calling this method.
  //
  // If there are more than one input link, the input buffer will be the
  // concatination of all incomming buffers. This width sets the number
  // columns for the TM.
  Input* in = region_->getInput("bottomUpIn");
  if (!in || !in->hasIncomingLinks())
      NTA_THROW << "TMRegion::initialize - No input was provided.\n";
  NTA_ASSERT(in->getData().getType() == NTA_BasicType_SDR);

  columnDimensions_ = in->getDimensions();
  if (args_.numberOfCols == 0)
    args_.numberOfCols = (UInt32)columnDimensions_.getCount();
  else
    NTA_CHECK(args_.numberOfCols == columnDimensions_.getCount())
    << "The width of the bottomUpIn input buffer (" << columnDimensions_.getCount()
    << ") does not match the configured value for 'numberOfCols' ("
    << args_.numberOfCols << ").";

  // Look for extra data
  // This can come from anywhere and have any size.  The only restriction is
  // that the buffer width of extraWinners must be the same as buffer width of extraActive.
  // The extraWinners on bits should be a subset of on bits in extraWinners.
  args_.extra = 0;
  in = region_->getInput("extraActive");
  if (in && in->hasIncomingLinks()) {
    args_.extra = (UInt32)in->getDimensions().getCount();
    NTA_ASSERT(in->getData().getType() == NTA_BasicType_SDR);

    in = region_->getInput("extraWinners");
    NTA_ASSERT(in->getData().getType() == NTA_BasicType_SDR);
    NTA_CHECK(in
           && in->hasIncomingLinks()
           && args_.extra == in->getDimensions().getCount())
      << "The input 'extraActive' (width: " << args_.extra
      << ") is connected but 'extraWinners' input "
      << "is not provided OR it has a different buffer size.";
  }



  nupic::algorithms::temporal_memory::TemporalMemory* tm =
    new nupic::algorithms::temporal_memory::TemporalMemory(
      columnDimensions_, args_.cellsPerColumn, args_.activationThreshold,
      args_.initialPermanence, args_.connectedPermanence, args_.minThreshold,
      args_.maxNewSynapseCount, args_.permanenceIncrement, args_.permanenceDecrement,
      args_.predictedSegmentDecrement, args_.seed, args_.maxSegmentsPerCell,
      args_.maxSynapsesPerSegment, args_.checkInputs, args_.extra);
  tm_.reset(tm);

  args_.iter = 0;
  args_.sequencePos = 0;
  args_.init = true;

}

void TMRegion::compute() {

  NTA_ASSERT(tm_) << "TM not initialized";

  if (computeCallback_ != nullptr)
    computeCallback_(getName());
  args_.iter++;

  // Handle reset signal
  if (getInput("resetIn")->hasIncomingLinks()) {
    Array &reset = getInput("resetIn")->getData();
    NTA_ASSERT(reset.getType() == NTA_BasicType_Real32);
    if (reset.getCount() == 1 && ((Real32 *)(reset.getBuffer()))[0] != 0) {
      tm_->reset();
      args_.sequencePos = 0; // Position within the current sequence
    }
  }

  // Check the input buffer
  // The buffer width is the number of columns.
  Input *in = getInput("bottomUpIn");
  Array &bottomUpIn = in->getData();
  NTA_ASSERT(bottomUpIn.getType() == NTA_BasicType_SDR);
  SDR& activeColumns = bottomUpIn.getSDR();

  // Check for 'extra' inputs
  static SDR nullSDR({0});
  Array &extraActive = getInput("extraActive")->getData();
  SDR& extraActiveCells = (args_.extra) ? (extraActive.getSDR()) : nullSDR;

  Array &extraWinners = getInput("extraWinners")->getData();
  SDR& extraWinnerCells = (args_.extra) ? (extraWinners.getSDR()) : nullSDR;

  NTA_DEBUG << "compute " << *in << std::endl;

  // Perform Bottom up compute()

  tm_->compute(activeColumns, args_.learningMode, extraActiveCells, extraWinnerCells);

  args_.sequencePos++;

  // generate the outputs
  // NOTE: - Output dimensions are set to the region dimensions
  //         plus an additional dimension for 'cellsPerColumn'.
  //       - The region dimensions total elements is the 'numberOfCols'.
  //       - The region dimensions are set by dimensions on incoming "bottomUpIn"
  //       - The region dimensions can be overridden with configuration of "dim"
  //         or explicitly by calling region->setDimensions().
  //         or explicitly for each output region->setOutputDimensions(output_name).
  //       - The total number of elements in the outputs must be
  //         numberOfCols * cellsPerColumn.
  //
  Output *out;
  out = getOutput("bottomUpOut");
  if (out && (out->hasOutgoingLinks() || LogItem::isDebug())) {
    SDR& sdr = out->getData().getSDR();
<<<<<<< HEAD
    if (args_.orColumnOutputs) { //aggregate to columns
      SDR cols = tm_->cellsToColumns(tm_->getActiveCells());
      sdr.setSparse(cols.getSparse());
    } else { //output as cells
      SDR cells = tm_->getActiveCells();
      sdr.setSparse(cells.getSparse());
=======
    tm_->getActiveCells(sdr); //active cells
    if (args_.orColumnOutputs) { //output as columns
      sdr = tm_->cellsToColumns(sdr);
>>>>>>> e7200077
    }
    NTA_DEBUG << "compute " << *out << std::endl;
  }
  out = getOutput("activeCells");
  if (out && (out->hasOutgoingLinks() || LogItem::isDebug())) {
    SDR& sdr = out->getData().getSDR();
    SDR cells = tm_->getActiveCells();
    sdr.setSparse(cells.getSparse());

    NTA_DEBUG << "compute " << *out << std::endl;
  }
  out = getOutput("predictedActiveCells");
  if (out && (out->hasOutgoingLinks() || LogItem::isDebug())) {
    tm_->getWinnerCells(out->getData().getSDR());
    NTA_DEBUG << "compute " << *out << std::endl;
  }
}


/********************************************************************/

Spec *TMRegion::createSpec() {
  auto ns = new Spec;

  ns->description =
      "TMRegion. Class implementing the temporal memory algorithm as "
      "described in 'BAMI "
      "<https://numenta.com/biological-and-machine-intelligence/>'.  "
      "The implementation here attempts to closely match the pseudocode in "
      "the documentation. This implementation does contain several additional "
      "bells and whistles such as a column confidence measure.";


  /* ---- parameters ------ */

  /* constructor arguments */
  ns->parameters.add(
      "numberOfCols",
      ParameterSpec("(int) Number of mini-columns in the region. This values "
                    "needs to be the same as the number of columns in the "
                    "input from SP.  Normally this value is derived from "
                    "the input width but if privided, this parameter must be "
                    "the same total size as the input.",
                    NTA_BasicType_UInt32,          // type
                    1,                             // elementCount
                    "",                            // constraints
                    "0",                           // defaultValue
                    ParameterSpec::CreateAccess)); // access

  ns->parameters.add(
      "cellsPerColumn",
      ParameterSpec("(int) The number of cells per mini-column.",
                    NTA_BasicType_UInt32, // type
                    1,                    // elementCount
                    "",                   // constraints
                    "32",                 // defaultValue
                    ParameterSpec::CreateAccess)); // access

  ns->parameters.add(
      "activationThreshold",
      ParameterSpec("(int) Number of synapses that must be active to "
                    "activate a segment.",
                    NTA_BasicType_UInt32,          // type
                    1,                             // elementCount
                    "",                            // constraints
                    "13",                          // defaultValue
                    ParameterSpec::CreateAccess)); // access

  ns->parameters.add(
      "initialPermanence",
      ParameterSpec("(float) Initial permanence for newly created synapses.",
                    NTA_BasicType_Real32,          // type
                    1,                             // elementCount
                    "",                            // constraints
                    "0.21",                        // defaultValue
                    ParameterSpec::CreateAccess)); // access

  ns->parameters.add(
      "connectedPermanence",
      ParameterSpec("(float) ",
                    NTA_BasicType_Real32, // type
                    1,                    // elementCount
                    "",                   // constraints
                    "0.5",                // defaultValue
                    ParameterSpec::CreateAccess)); // access

  ns->parameters.add(
      "minThreshold",
      ParameterSpec(
          " (int)  Minimum number of active synapses for a segment to "
          "be considered during search for the best-matching segments. ",
          NTA_BasicType_UInt32,          // type
          1,                             // elementCount
          "",                            // constraints
          "8",                           // defaultValue
          ParameterSpec::CreateAccess)); // access

  ns->parameters.add(
      "maxNewSynapseCount",
      ParameterSpec("(int) The max number of synapses added "
                    "to a segment during learning.",
                    NTA_BasicType_UInt32, // type
                    1,                    // elementCount
                    "",                   // constraints
                    "20",                 // defaultValue
                    ParameterSpec::CreateAccess)); // access

  ns->parameters.add(
      "permanenceIncrement",
      ParameterSpec("(float) Active synapses get their permanence counts "
                    "incremented by this value.",
                    NTA_BasicType_Real32,          // type
                    1,                             // elementCount
                    "",                            // constraints
                    "0.1",                         // defaultValue
                    ParameterSpec::CreateAccess)); // access

  ns->parameters.add(
      "permanenceDecrement",
      ParameterSpec("(float) All other synapses get their permanence counts "
                    "decremented by this value.",
                    NTA_BasicType_Real32,          // type
                    1,                             // elementCount
                    "",                            // constraints
                    "0.1",                         // defaultValue
                    ParameterSpec::CreateAccess)); // access

  ns->parameters.add(
      "predictedSegmentDecrement",
      ParameterSpec("(float) Predicted segment decrement  A good value "
                    "is just a bit larger than (the column-level sparsity * "
                    "permanenceIncrement). So, if column-level sparsity is 2% "
                    "and permanenceIncrement is 0.01, this parameter should be "
                    "something like 4% * 0.01 = 0.0004).",
                    NTA_BasicType_Real32, // type
                    1,                    // elementCount
                    "",                   // constraints
                    "0.0",                // defaultValue
                    ParameterSpec::CreateAccess)); // access

  ns->parameters.add(
    "maxSegmentsPerCell",
    ParameterSpec("(int) The maximum number of segments allowed on a "
                  "cell. This is used to turn on 'fixed size CLA' mode. When in "
                  "effect, 'globalDecay' is not applicable and must be set to 0 and "
                  "'maxAge' must be set to 0. When this is used (> 0), "
                  "'maxSynapsesPerSegment' must also be > 0. ",
                  NTA_BasicType_UInt32,             // type
                  1,                                // elementCount
                  "",                               // constraints
                  "255",                            // defaultValue
                  ParameterSpec::ReadOnlyAccess));  // access

  ns->parameters.add(
      "maxSynapsesPerSegment",
      ParameterSpec("(int) The maximum number of synapses allowed in "
                    "a segment. ",
                    NTA_BasicType_UInt32,             // type
                    1,                                // elementCount
                    "",                               // constraints
                    "255",                            // defaultValue
                    ParameterSpec::ReadWriteAccess)); // access

  ns->parameters.add(
      "seed",
      ParameterSpec("(int)  Random number generator seed. The seed affects the random "
                    "aspects of initialization like the initial permanence values. A "
                    "fixed value ensures a reproducible result.",
                    NTA_BasicType_Int32,              // type
                    1,                                // elementCount
                    "",                               // constraints
                    "42",                             // defaultValue
                    ParameterSpec::CreateAccess)); // access

  ///////// Parameters not part of the calling arguments //////////
  ns->parameters.add(
      "inputWidth",
      ParameterSpec("(int) width of bottomUpIn. Will be 0 if no links.",
                    NTA_BasicType_UInt32, // type
                    1,                    // elementCount
                    "",                   // constraints
                    "",                   // defaultValue
                    ParameterSpec::ReadOnlyAccess)); // access

  ns->parameters.add(
      "learningMode",
      ParameterSpec("1 if the node is learning (default true).",
                    NTA_BasicType_Bool, // type
                    1,                  // elementCount
                    "bool",             // constraints
                    "true",             // defaultValue
                    ParameterSpec::CreateAccess)); // access


  ns->parameters.add(
      "activeOutputCount",
      ParameterSpec("(int)Number of active elements.",
                    NTA_BasicType_UInt32,            // type
                    1,                               // elementCount
                    "",                              // constraints
                    "",                              // defaultValue
                    ParameterSpec::ReadOnlyAccess)); // access

  ns->parameters.add(
      "orColumnOutputs",
      ParameterSpec("1 if the bottomUpOut is to be aggregated by column "
                    "by ORing all cells in a column.  Note that if this "
                    "is on, the buffer width is numberOfCols rather than "
                    "numberOfCols * cellsPerColumn so must be set prior "
                    "to initialization.  Default is false.",
                    NTA_BasicType_Bool, // type
                    1,                  // elementCount
                    "bool",             // constraints
                    "false",             // defaultValue
                    ParameterSpec::CreateAccess)); // access


  ///////////// Inputs and Outputs ////////////////
  /* ----- inputs ------- */
  ns->inputs.add(
      "bottomUpIn",
      InputSpec(
                "The input signal, conceptually organized as an image pyramid "
                "data structure, but internally organized as a flattened vector. "
                "The width should match the output of SP.  Set numberOfCols to "
                "This value if not configured.  Otherwise the parameter overrides.",
                NTA_BasicType_SDR,   // type
                0,                   // count.
                true,                // required?
                true,                // isRegionLevel,
                true                 // isDefaultInput
                ));
  ns->inputs.add(
      "extraActive",
      InputSpec("External extra active bits from an external source. "
                "These can come from anywhere and be any size. If provided, "
                "the 'extra' flag is set to dense buffer size and both "
                "extraActive and extraWinners must be provided and have the"
                "same dense buffer size.  Dimensions are set by source.",
                NTA_BasicType_SDR,   // type
                0,                   // count.
                false,               // required?
                false,               // isRegionLevel,
                false                // isDefaultInput
                ));
  ns->inputs.add(
      "extraWinners",
      InputSpec("The winning active bits from an external source. "
                "These can come from anywhere and be any size. If provided, "
                "the 'extra' flag is set to dense buffer size and both "
                "extraActive and extraWinners must be provided and have the"
                "same dense buffer size.  Dimensions are set by source.",
               NTA_BasicType_SDR,   // type
                0,                   // count.
                false,               // required?
                false,               // isRegionLevel,
                false                // isDefaultInput
                ));

  ns->inputs.add(
      "resetIn",
      InputSpec("A boolean flag that indicates whether "
                "or not the input vector received in this compute cycle "
                "represents the first training presentation in new temporal "
                "sequence.",
                NTA_BasicType_SDR,    // type
                1,                    // count.
                false,                // required?
                false,                // isRegionLevel,
                false                 // isDefaultInput
                ));


  /* ----- outputs ------ */
  ns->outputs.add(
      "bottomUpOut",
      OutputSpec("The output signal generated from the bottom-up inputs "
                 "from lower levels. The width is 'numberOfCols' "
                 "* 'cellsPerColumn' by default; if orColumnOutputs is "
		 "set, then this returns only numberOfCols. "
		 "The activations come from TM::getActiveCells(). ",
                 NTA_BasicType_SDR,    // type
                 0,                    // count 0 means is dynamic
                 false,                // isRegionLevel
                 true                  // isDefaultOutput
                 ));

  ns->outputs.add(
      "activeCells",
      OutputSpec("The cells that are active from TM computations. "
                 "The width is 'numberOfCols' * 'cellsPerColumn'.",
                 NTA_BasicType_SDR,    // type
                 0,                    // count 0 means is dynamic
                 false ,               // isRegionLevel
                 false                 // isDefaultOutput
                 ));

  ns->outputs.add(
      "predictedActiveCells",
      OutputSpec("The cells that are active and predicted, the winners. "
                 "The width is 'numberOfCols' * 'cellsPerColumn'.",
                NTA_BasicType_SDR,    // type
                0,                    // count 0 means is dynamic
                false,                // isRegionLevel
                false                 // isDefaultOutput
                ));


  /* ----- commands ------ */
  // commands TBD

  return ns;
}

////////////////////////////////////////////////////////////////////////
//           Parameters
//
// Most parameters are explicitly handled here until initialization.
// After initialization they are passed on to the tm_ for processing.
//
////////////////////////////////////////////////////////////////////////

UInt32 TMRegion::getParameterUInt32(const std::string &name, Int64 index) {

    if (name == "activationThreshold") {
      if (tm_)
        return tm_->getActivationThreshold();
      return args_.activationThreshold;
    }
    if (name == "activeOutputCount") {
      return args_.outputWidth;
    }
    if (name == "cellsPerColumn") {
      if (tm_)
        return (UInt32)tm_->getCellsPerColumn();
      return args_.cellsPerColumn;
    }
    if (name == "inputWidth") {
      NTA_CHECK(getInput("bottomUpIn") != nullptr) << "Unknown Input: 'bottomUpIn'";
      if (!getInput("bottomUpIn")->isInitialized()) {
        return 0; // might not be any links defined.
      }
      return (UInt32)getInput("bottomUpIn")->getData().getCount();
    }
    if (name == "maxNewSynapseCount") {
      if (tm_)
        return tm_->getMaxNewSynapseCount();
      return args_.maxNewSynapseCount;
    }
    if (name == "maxSegmentsPerCell") {
      if (tm_)
        return tm_->getMaxSegmentsPerCell();
      return args_.maxSegmentsPerCell;
    }
    if (name == "maxSynapsesPerSegment") {
      if (tm_)
        return tm_->getMaxSynapsesPerSegment();
      return args_.maxSynapsesPerSegment;
    }
    if (name == "minThreshold") {
      if (tm_)
        return tm_->getMinThreshold();
      return args_.minThreshold;
    }
    if (name == "numberOfCols") {
      if (tm_)
        return (UInt32)tm_->numberOfColumns();
      return args_.numberOfCols;
    }
    if (name == "outputWidth")
      return args_.outputWidth;

  return this->RegionImpl::getParameterUInt32(name, index); // default
}


Int32 TMRegion::getParameterInt32(const std::string &name, Int64 index) {
  if (name == "activationThreshold") {
    if (tm_)
      return tm_->getActivationThreshold();
    return args_.activationThreshold;
  }
  if (name == "seed") {
    return args_.seed;
  }
  return this->RegionImpl::getParameterInt32(name, index); // default
}


Real32 TMRegion::getParameterReal32(const std::string &name, Int64 index) {

    if (name == "connectedPermanence") {
      if (tm_)
        return tm_->getConnectedPermanence();
      return args_.connectedPermanence;
    }
    if (name == "initialPermanence") {
      if (tm_)
        return tm_->getInitialPermanence();
      return args_.initialPermanence;
    }
    if (name == "permanenceIncrement") {
      if (tm_)
        return tm_->getPermanenceIncrement();
      return args_.permanenceIncrement;
    }
    if (name == "permanenceDecrement") {
      if (tm_)
        return tm_->getPermanenceDecrement();
      return args_.permanenceDecrement;
    }
    if (name == "predictedSegmentDecrement") {
      if (tm_)
        return tm_->getPredictedSegmentDecrement();
      return args_.predictedSegmentDecrement;
    }

  return this->RegionImpl::getParameterReal32(name, index); // default
}


bool TMRegion::getParameterBool(const std::string &name, Int64 index) {
  if (name == "checkInputs") {
    if (tm_) {
      return tm_->getCheckInputs();
    }
    return args_.checkInputs;
  }
  if (name == "orColumnOutputs")
    return args_.orColumnOutputs;

  if (name == "learningMode")
    return args_.learningMode;

  return this->RegionImpl::getParameterBool(name, index); // default
}


std::string TMRegion::getParameterString(const std::string &name, Int64 index) {
  return this->RegionImpl::getParameterString(name, index);
}


void TMRegion::setParameterUInt32(const std::string &name, Int64 index, UInt32 value) {
  if (name == "maxNewSynapseCount") {
    if (tm_) {
      tm_->setMaxNewSynapseCount(value);
    }
    args_.maxNewSynapseCount = value;
    return;
  }
  if (name == "maxSynapsesPerSegment") {
    args_.maxSynapsesPerSegment = value;
    return;
  }
  if (name == "minThreshold") {
    if (tm_) {
      tm_->setMinThreshold(value);
    }
    args_.minThreshold = value;
    return;
  }
  RegionImpl::setParameterUInt32(name, index, value);
}


void TMRegion::setParameterInt32(const std::string &name, Int64 index, Int32 value) {
  if (name == "activationThreshold") {
    if (tm_) {
      tm_->setActivationThreshold(value);
    }
    args_.activationThreshold = value;
    return;
  }
  RegionImpl::setParameterInt32(name, index, value);
}


void TMRegion::setParameterReal32(const std::string &name, Int64 index, Real32 value) {
  if (name == "initialPermanence") {
      if (tm_) {
        tm_->setInitialPermanence(value);
      }
      args_.initialPermanence = value;
      return;
  }
  if (name == "connectedPermanence") {
      args_.connectedPermanence = value;
      return;
  }
  if (name == "permanenceIncrement") {
      if (tm_)
        tm_->setPermanenceIncrement(value);
      args_.permanenceIncrement = value;
      return;
  }
  if (name == "permanenceDecrement") {
      if (tm_)
        tm_->setPermanenceDecrement(value);
      args_.permanenceDecrement = value;
      return;
  }
  if (name == "predictedSegmentDecrement") {
      if (tm_)
        tm_->setPredictedSegmentDecrement(value);
      args_.predictedSegmentDecrement = value;
      return;
  }

  RegionImpl::setParameterReal32(name, index, value);
}


void TMRegion::setParameterBool(const std::string &name, Int64 index, bool value)
{

  if (name == "checkInputs") {
    if (tm_)
      tm_->setCheckInputs(value);
    args_.checkInputs = value;
    return;
  }
  if (name == "learningMode") {
    args_.learningMode = value;
    return;
  }

  RegionImpl::setParameterBool(name, index, value);
}


void TMRegion::setParameterString(const std::string &name, Int64 index,
                                  const std::string &value) {
  this->RegionImpl::setParameterString(name, index, value);
}



void TMRegion::serialize(BundleIO &bundle) {
  std::ostream &f = bundle.getOutputStream();
  f.precision(std::numeric_limits<double>::digits10 + 1);
  f.precision(std::numeric_limits<float>::digits10 + 1);

  // There is more than one way to do this. We could serialize to YAML, which
  // would make a readable format, or we could serialize directly to the
  // stream Choose the easier one.
  UInt version = VERSION;
  args_.init = ((tm_) ? true : false);

  f << "TMRegion " << version << std::endl;
  f << sizeof(args_) << " ";
  f.write((const char*)&args_, sizeof(args_));
  f << columnDimensions_ << " ";
  f << std::endl;
  if (tm_) {
    // Note: tm_ saves the output buffers
    tm_->save(f);
  }
  f << "~TMRegion ";
}


void TMRegion::deserialize(BundleIO &bundle) {
  std::istream &f = bundle.getInputStream();
  // There is more than one way to do this. We could serialize to YAML, which
  // would make a readable format, but that is a bit slow so we try to directly
  // stream binary as much as we can.
//  char bigbuffer[10000];
  UInt version;
  Size len;
  std::string tag;

  f >> tag;
  if (tag != "TMRegion") {
    NTA_THROW << "Bad serialization for region '" << region_->getName()
              << "' of type TMRegion. Main serialization file must start "
              << "with \"TMRegion\" but instead it starts with '"
              << tag << "'";
  }
  f >> version;
  NTA_CHECK(version >= VERSION) << "TMRegion deserialization, Expecting version 1 or greater.";
  f >> len;
  NTA_CHECK(len == sizeof(args_)) << "TMRegion deserialization, saved size of "
                                     "structure args_ is wrong: " << len;
  f.ignore(1);
  f.read((char *)&args_, len);
  f >> columnDimensions_;
  f >> std::ws;  // ignore whitespace

  if (args_.init) {
    TemporalMemory* tm = new TemporalMemory();
    tm_.reset(tm);

    tm_->load(f);
  } else {
    tm_ = nullptr;
  }
  f >> tag;
  NTA_CHECK(tag == "~TMRegion") << "expected end of TMRegion serialization";
  f.ignore(1);
}
<|MERGE_RESOLUTION|>--- conflicted
+++ resolved
@@ -239,18 +239,12 @@
   out = getOutput("bottomUpOut");
   if (out && (out->hasOutgoingLinks() || LogItem::isDebug())) {
     SDR& sdr = out->getData().getSDR();
-<<<<<<< HEAD
-    if (args_.orColumnOutputs) { //aggregate to columns
+    if (args_.orColumnOutputs) { //output as columns
       SDR cols = tm_->cellsToColumns(tm_->getActiveCells());
       sdr.setSparse(cols.getSparse());
     } else { //output as cells
       SDR cells = tm_->getActiveCells();
       sdr.setSparse(cells.getSparse());
-=======
-    tm_->getActiveCells(sdr); //active cells
-    if (args_.orColumnOutputs) { //output as columns
-      sdr = tm_->cellsToColumns(sdr);
->>>>>>> e7200077
     }
     NTA_DEBUG << "compute " << *out << std::endl;
   }
