# -----------------------------------------------------------------------------
# HTM Community Edition of NuPIC
# Copyright (C) 2013-2015, Numenta, Inc.
#
# This program is free software: you can redistribute it and/or modify
# it under the terms of the GNU Affero Public License version 3 as
# published by the Free Software Foundation.
#
# This program is distributed in the hope that it will be useful,
# but WITHOUT ANY WARRANTY; without even the implied warranty of
# MERCHANTABILITY or FITNESS FOR A PARTICULAR PURPOSE.
# See the GNU Affero Public License for more details.
#
# You should have received a copy of the GNU Affero Public License
# along with this program.  If not, see http://www.gnu.org/licenses.
# -----------------------------------------------------------------------------

cmake_minimum_required(VERSION 3.7)
project(htm_core CXX)

message(STATUS "Configuring htm_core src")
set_property(GLOBAL PROPERTY USE_FOLDERS ON)
set(CMAKE_VERBOSE_MAKEFILE ON) # toggle for cmake debug
include(src/NupicLibraryUtils) # for combining static libs
include(src/ExpandStaticLib)   # for creating objects from a static lib

#
# NuPIC CMake options
#
option(HTM_IWYU "Enable include-what-you-use
  (http://include-what-you-use.org/). This requires the iwyu binary to be
  discoverable by CMake's find_program, with a minimum CMake version of 3.3.")
if(${HTM_IWYU})
  find_program(iwyu_path NAMES include-what-you-use iwyu)
  if(NOT iwyu_path)
    message(FATAL_ERROR "Could not find the program include-what-you-use")
  endif()
endif()

#--------------------------------------------------------
# Identify includes from this directory
set(CORE_LIB_INCLUDES  ${PROJECT_SOURCE_DIR}  # for htm/xxx/*.h
		       ${PROJECT_BINARY_DIR}  # for Version.hpp
)
set(CORE_LIB_INCLUDES  ${CORE_LIB_INCLUDES} PARENT_SCOPE)


#--------------------------------------------------------
# Create Version.hpp
# Extract current git sha and record in htm/Version.hpp.in
#
set(HTM_CORE_VERSION ${VERSION})
configure_file(
  "${PROJECT_SOURCE_DIR}/htm/Version.hpp.in"
  "${PROJECT_BINARY_DIR}/Version.hpp")
  

############ htm_core Library ######################################
# Setup htm_core static library, consisting of our own sources and yaml libraries;
#
# this is an intermediate archive that will be merged with external static
# libraries in a subsequent step to produce the htm_core "combined" static
# library.
#
set(src_objlib LibrarySource)


set(algorithm_files
    htm/algorithms/Anomaly.cpp
    htm/algorithms/Anomaly.hpp
    htm/algorithms/AnomalyLikelihood.cpp
    htm/algorithms/AnomalyLikelihood.hpp
    htm/algorithms/Connections.cpp
    htm/algorithms/Connections.hpp
    htm/algorithms/SDRClassifier.cpp
    htm/algorithms/SDRClassifier.hpp
    htm/algorithms/SpatialPooler.cpp
    htm/algorithms/SpatialPooler.hpp
    htm/algorithms/TemporalMemory.cpp
    htm/algorithms/TemporalMemory.hpp
)


set(encoders_files 
<<<<<<< HEAD
    nupic/encoders/BaseEncoder.hpp
    nupic/encoders/ScalarEncoder.cpp
    nupic/encoders/ScalarEncoder.hpp
    nupic/encoders/RandomDistributedScalarEncoder.hpp
    nupic/encoders/RandomDistributedScalarEncoder.cpp
    nupic/encoders/CoordinateEncoder.hpp
    nupic/encoders/CoordinateEncoder.cpp
=======
    htm/encoders/BaseEncoder.hpp
    htm/encoders/ScalarEncoder.cpp
    htm/encoders/ScalarEncoder.hpp
    htm/encoders/RandomDistributedScalarEncoder.hpp
    htm/encoders/RandomDistributedScalarEncoder.cpp
    htm/encoders/SimHashDocumentEncoder.hpp
    htm/encoders/SimHashDocumentEncoder.cpp
>>>>>>> 66f91865
)
    
set(engine_files
    htm/engine/Input.cpp
    htm/engine/Input.hpp
    htm/engine/Link.cpp
    htm/engine/Link.hpp
    htm/engine/Network.cpp
    htm/engine/Network.hpp
    htm/engine/NuPIC.cpp
    htm/engine/NuPIC.hpp
    htm/engine/Output.cpp
    htm/engine/Output.hpp
    htm/engine/Region.cpp
    htm/engine/Region.hpp
    htm/engine/RegionImpl.cpp
    htm/engine/RegionImpl.hpp
    htm/engine/RegionImplFactory.cpp
    htm/engine/RegionImplFactory.hpp
    htm/engine/RegisteredRegionImpl.hpp
    htm/engine/RegisteredRegionImplCpp.hpp
    htm/engine/Spec.cpp
    htm/engine/Spec.hpp
    htm/engine/YAMLUtils.cpp
    htm/engine/YAMLUtils.hpp
    htm/engine/Watcher.cpp
    htm/engine/Watcher.hpp
)


set(ntypes_files
    htm/ntypes/Array.hpp
    htm/ntypes/ArrayBase.cpp
    htm/ntypes/ArrayBase.hpp
    htm/ntypes/BasicType.cpp
    htm/ntypes/BasicType.hpp
    htm/ntypes/Collection.hpp
    htm/ntypes/Dimensions.hpp
    htm/ntypes/Scalar.cpp
    htm/ntypes/Scalar.hpp
    htm/ntypes/Value.cpp
    htm/ntypes/Value.hpp
)
  
set(os_files
    htm/os/Directory.cpp
    htm/os/Directory.hpp
    htm/os/Env.cpp
    htm/os/Env.hpp
    htm/os/ImportFilesystem.hpp
    htm/os/Path.cpp
    htm/os/Path.hpp
    htm/os/Timer.cpp
    htm/os/Timer.hpp    
)

set(regions_files
    htm/regions/ScalarSensor.cpp
    htm/regions/ScalarSensor.hpp
    htm/regions/SPRegion.cpp
    htm/regions/SPRegion.hpp
    htm/regions/TestNode.cpp
    htm/regions/TestNode.hpp
    htm/regions/TMRegion.cpp
    htm/regions/TMRegion.hpp
    htm/regions/VectorFile.cpp
    htm/regions/VectorFile.hpp
    htm/regions/VectorFileEffector.cpp
    htm/regions/VectorFileEffector.hpp
    htm/regions/VectorFileSensor.cpp
    htm/regions/VectorFileSensor.hpp   
)

set(types_files
    htm/types/Exception.hpp
    htm/types/Types.hpp
    htm/types/Serializable.hpp
    htm/types/Sdr.hpp
    htm/types/Sdr.cpp
)

set(utils_files
    htm/utils/GroupBy.hpp
    htm/utils/Log.hpp
    htm/utils/LoggingException.cpp
    htm/utils/LoggingException.hpp
    htm/utils/LogItem.cpp
    htm/utils/LogItem.hpp
    htm/utils/MovingAverage.cpp
    htm/utils/MovingAverage.hpp
    htm/utils/Random.cpp
    htm/utils/Random.hpp
    htm/utils/SlidingWindow.hpp
    htm/utils/VectorHelpers.hpp
    htm/utils/SdrMetrics.cpp
    htm/utils/SdrMetrics.hpp
    htm/utils/StlIo.cpp
    htm/utils/StlIo.hpp
    htm/utils/Topology.cpp
    htm/utils/Topology.hpp
)

set(examples_files
    examples/hotgym/Hotgym.cpp # contains conflicting main()
    examples/hotgym/HelloSPTP.cpp
    examples/hotgym/HelloSPTP.hpp
    examples/mnist/MNIST_SP.cpp
)

#set up file tabs in Visual Studio
source_group("algorithms" FILES ${algorithm_files})
source_group("encoders" FILES ${encoders_files})
source_group("engine" FILES ${engine_files})
source_group("ntypes" FILES ${ntypes_files})
source_group("os" FILES ${os_files})
source_group("regions" FILES ${regions_files})
source_group("types" FILES ${types_files})
source_group("utils" FILES ${utils_files})
source_group("examples" FILES ${examples_files})


#--------------------------------------------------------
# Create an OBJECT library (compiles sources only once)
# from the CMake docs:
#   An object library compiles source files but does not archive or link their object 
#   files into a library. Instead other targets created by  add_library() or add_executable() 
#   may reference the objects using an expression of the form $<TARGET_OBJECTS:objlib> as a 
#   source, where objlib is the object library name.
#
# The price you pay is that the object files must be built as position-independent code.
#
add_library(${src_objlib} OBJECT 
    ${algorithm_files} 
    ${encoders_files} 
    ${engine_files} 
    ${ntypes_files} 
    ${os_files} 
    ${regions_files} 
    ${types_files} 
    ${utils_files}
)
# shared libraries need PIC
target_compile_options( ${src_objlib} PUBLIC ${INTERNAL_CXX_FLAGS})
if(MSVC)
  set_property(TARGET ${src_objlib} PROPERTY LINK_LIBRARIES ${INTERNAL_LINKER_FLAGS})
endif()
target_compile_definitions(${src_objlib} PRIVATE ${COMMON_COMPILER_DEFINITIONS})
target_include_directories(${src_objlib} PRIVATE 
		${CORE_LIB_INCLUDES} 
		${EXTERNAL_INCLUDES}
		)

if(${HTM_IWYU})
  set_target_properties(${src_objlib}
    PROPERTIES CXX_INCLUDE_WHAT_YOU_USE ${iwyu_path})
endif()

############ Building Static LIB #############################################
# build static libhtm_core_solo.a without yaml and boost.
# uses objects compiled for src_objlib

set(src_lib_static htm_core_solo)
add_library(${src_lib_static} STATIC $<TARGET_OBJECTS:${src_objlib}>)
if(MSVC)
  set_property(TARGET ${src_lib_static} PROPERTY LINK_LIBRARIES ${INTERNAL_LINKER_FLAGS})
endif()
#
# Create the libhtm_core.a as a "combined" static library by merging htm_core_static
# with our external static libraries
# NOTE: cannot use target_link_libraries( ) with the add_library for STATIC.
#       so we have to merge them in a different way.
#
set(src_combined_htmcore_source_archives
    ${src_lib_static}
    ${yaml-cpp_LIBRARIES}
    ${Boost_LIBRARIES}
    ${common_LIBRARIES}
    )
merge_static_libraries(${core_library} "${src_combined_htmcore_source_archives}")

############ Building Shared LIB #############################################
# builds libhtm_core.so for Linux,OSx and 
# NOTE: This does not work for Windows.
#       If there is community demand for a Windows DLL interface, we can add it later.
#
# For Linux, OSx; the .so file will contain all symbols.
#
if(MSVC)
	# NOTE: this disables shared lib for Windows.
else()
    # First extract static libraries into an Object Library
	# Note that these libraries must already exist (from depenancies)
	set(all_object_locations)
	set(src_externLibs
            ${yaml-cpp_LIBRARIES}
            ${Boost_LIBRARIES}
            ${common_LIBRARIES}
            )
	set(lib_locations_separator "++++")
    string(REPLACE ";" ${lib_locations_separator}
           escaped_lib_locations_arg "${src_externLibs}")

	ExpandStaticLib( ${src_lib_shared}
	    "${escaped_lib_locations_arg}"
	    "${lib_locations_separator}"
	    "${CMAKE_CURRENT_BINARY_DIR}"
	    "${CMAKE_AR}"
	    )
	# build shared lib with yaml and boost resolved
	# uses objects compiled for src_objlib
	add_library(${src_lib_shared} SHARED 
		$<TARGET_OBJECTS:${src_objlib}>
		${all_object_locations})
	set_target_properties(${src_lib_shared} PROPERTIES OUTPUT_NAME ${core_library})
	target_link_libraries(${src_lib_shared}  
		${COMMON_OS_LIBS}
	        )
endif()



		
############ TEST #############################################
# Test
# The tests were placed in a separate file to avoid clutering up this file.
add_subdirectory(test)


########### EXAMPLES ##############################################
## Example custom executable
#
## Setup benchmark_hotgym
#
set(src_executable_hotgym benchmark_hotgym)
add_executable(${src_executable_hotgym} examples/hotgym/Hotgym.cpp examples/hotgym/HelloSPTP.hpp examples/hotgym/HelloSPTP.cpp)
# link with the static library
target_link_libraries(${src_executable_hotgym} 
    ${INTERNAL_LINKER_FLAGS}
    ${core_library}
    ${COMMON_OS_LIBS}
)
    
# for future reference; to link to shared library, (Not on MSVC)
#          link with ${src_lib_shared} rather than ${core_library}
                  
target_compile_options( ${src_executable_hotgym} PUBLIC ${INTERNAL_CXX_FLAGS})
target_compile_definitions(${src_executable_hotgym} PRIVATE ${COMMON_COMPILER_DEFINITIONS})
target_include_directories(${src_executable_hotgym} PRIVATE 
		${CORE_LIB_INCLUDES} 
		${EXTERNAL_INCLUDES}
		)
add_custom_target(hotgym
          COMMAND ${src_executable_hotgym}
          DEPENDS ${src_executable_hotgym}
          COMMENT "Executing ${src_executable_hotgym}"
          VERBATIM)

#########################################################
## Dynamicly linked version of hotgym
if(MSVC)
else()
  set(src_dyn_executable_hotgym dynamic_hotgym)
  add_executable(${src_dyn_executable_hotgym} examples/hotgym/Hotgym.cpp examples/hotgym/HelloSPTP.hpp examples/hotgym/HelloSPTP.cpp)
  # for Linux,OSx, link with the shared library
  target_link_libraries(${src_dyn_executable_hotgym} 
    ${INTERNAL_LINKER_FLAGS}
    ${src_lib_shared}
    ${COMMON_OS_LIBS}
  )
  target_compile_options( ${src_dyn_executable_hotgym} PUBLIC ${INTERNAL_CXX_FLAGS})
  target_compile_definitions(${src_dyn_executable_hotgym} PRIVATE ${COMMON_COMPILER_DEFINITIONS})
  target_include_directories(${src_dyn_executable_hotgym} PRIVATE 
		${CORE_LIB_INCLUDES} 
		${EXTERNAL_INCLUDES}
		)
endif()
#########################################################
## MNIST Spatial Pooler Example
#
set(src_executable_mnistsp mnist_sp)
add_executable(${src_executable_mnistsp} examples/mnist/MNIST_SP.cpp)
target_link_libraries(${src_executable_mnistsp} 
        ${INTERNAL_LINKER_FLAGS}
        ${core_library}
        ${COMMON_OS_LIBS}
)
  target_compile_options(${src_executable_mnistsp} PUBLIC ${INTERNAL_CXX_FLAGS})
  target_compile_definitions(${src_executable_mnistsp} PRIVATE ${COMMON_COMPILER_DEFINITIONS})
  # Pass MNIST data directory to main.cpp
  target_compile_definitions(${src_executable_mnistsp} PRIVATE MNIST_DATA_LOCATION=${mnist_SOURCE_DIR})
  target_include_directories(${src_executable_mnistsp} PRIVATE 
        ${CORE_LIB_INCLUDES} 
        ${EXTERNAL_INCLUDES}
        )
add_custom_target(mnist
                  COMMAND ${src_executable_mnistsp}
                  DEPENDS ${src_executable_mnistsp}
                  COMMENT "Executing ${src_executable_mnistsp}"
                  VERBATIM)


############ INSTALL ######################################
#
# Install targets into CMAKE_INSTALL_PREFIX
#
install(TARGETS
        ${core_library}
        LIBRARY DESTINATION lib
        ARCHIVE DESTINATION lib)
        
install(TARGETS
        ${src_executable_hotgym}
        ${src_executable_mnistsp}
        RUNTIME DESTINATION bin
        LIBRARY DESTINATION lib
        ARCHIVE DESTINATION lib)
if(MSVC)
else()	
  install(TARGETS
        ${src_dyn_executable_hotgym}
        ${src_lib_shared}
        RUNTIME DESTINATION bin
        LIBRARY DESTINATION lib
        ARCHIVE DESTINATION lib)
endif()

# Version.hpp is also used by the htm.bindings release/deployment system
install(FILES ${PROJECT_BINARY_DIR}/Version.hpp
      DESTINATION include)

install(DIRECTORY ${PROJECT_SOURCE_DIR}/htm
      MESSAGE_NEVER
      DESTINATION include/
      FILES_MATCHING PATTERN "*.h*"
      PATTERN "*.hpp.in" EXCLUDE)


install(DIRECTORY "${REPOSITORY_DIR}/external/common/include/"
      MESSAGE_NEVER
      DESTINATION include)
      
# include the python wheel if it exists.
# run "python3 setup.py install --user"
# and "python3 setup.py bdist_wheel"
# prior to this to create the whl file.
install(DIRECTORY "${CMAKE_INSTALL_PREFIX}/distr/dist/"
	  MESSAGE_NEVER
	  DESTINATION py
	  FILES_MATCHING PATTERN "*.whl")


############### PACKAGE ###########################
#
# `make package` results in
# htm_cpp-${VERSION}-${PLATFORM}${BITNESS}${PLATFORM_SUFFIX}.tar.gz binary release
#
#   TODO:  The version numbers need to be automatically incremented.
message(STATUS "Packaging version: ${VERSION} in CPACK")
set(CPACK_PACKAGE_NAME "htm.core")
set(CPACK_PACKAGE_VENDOR "https://github.com/htm-community/htm.core")
set(CPACK_PACKAGE_DESCRIPTION_SUMMARY "htm.core - Community implementation of Numenta's algorthms.")
set(CPACK_PACKAGE_VERSION ${VERSION})
set(CPACK_PACKAGE_VERSION_MAJOR ${MAJOR})
set(CPACK_PACKAGE_VERSION_MINOR ${MINOR})
set(CPACK_PACKAGE_VERSION_PATCH ${PATCH})
set(CPACK_PACKAGE_INSTALL_DIRECTORY "htm.core")

if(MSVC)
	set(CPACK_GENERATOR "ZIP")
else()
	set(CPACK_GENERATOR "TGZ")
endif()
set(CPACK_RESOURCE_FILE_LICENSE "${REPOSITORY_DIR}/LICENSE.txt")
set(CPACK_PACKAGE_FILE_NAME "htm_core-${VERSION}-${PLATFORM}${BITNESS}${PLATFORM_SUFFIX}")
include(CPack)<|MERGE_RESOLUTION|>--- conflicted
+++ resolved
@@ -82,15 +82,6 @@
 
 
 set(encoders_files 
-<<<<<<< HEAD
-    nupic/encoders/BaseEncoder.hpp
-    nupic/encoders/ScalarEncoder.cpp
-    nupic/encoders/ScalarEncoder.hpp
-    nupic/encoders/RandomDistributedScalarEncoder.hpp
-    nupic/encoders/RandomDistributedScalarEncoder.cpp
-    nupic/encoders/CoordinateEncoder.hpp
-    nupic/encoders/CoordinateEncoder.cpp
-=======
     htm/encoders/BaseEncoder.hpp
     htm/encoders/ScalarEncoder.cpp
     htm/encoders/ScalarEncoder.hpp
@@ -98,7 +89,8 @@
     htm/encoders/RandomDistributedScalarEncoder.cpp
     htm/encoders/SimHashDocumentEncoder.hpp
     htm/encoders/SimHashDocumentEncoder.cpp
->>>>>>> 66f91865
+    htm/encoders/CoordinateEncoder.hpp
+    htm/encoders/CoordinateEncoder.cpp
 )
     
 set(engine_files
