--- conflicted
+++ resolved
@@ -203,58 +203,6 @@
 )
 
 
-<<<<<<< HEAD
-=======
-# List all .capnp files here. The C++ files will be generated and included
-# when compiling later on.
-set(src_capnp_specs_rel
-  nupic/proto/ArrayProto.capnp
-  nupic/proto/BitHistory.capnp
-  nupic/proto/Cell.capnp
-  nupic/proto/Cells4.capnp
-  nupic/proto/ClaClassifier.capnp
-  nupic/proto/ConnectionsProto.capnp
-  nupic/proto/LinkProto.capnp
-  nupic/proto/Map.capnp
-  nupic/proto/NetworkProto.capnp
-  nupic/proto/PyRegionProto.capnp
-  nupic/proto/RandomProto.capnp
-  nupic/proto/RegionProto.capnp
-  nupic/proto/Segment.capnp
-  nupic/proto/SegmentUpdate.capnp
-  nupic/proto/SparseBinaryMatrixProto.capnp
-  nupic/proto/SparseMatrixProto.capnp
-  nupic/proto/SpatialPoolerProto.capnp
-  nupic/proto/SdrClassifier.capnp
-  nupic/proto/TemporalMemoryProto.capnp
-  nupic/proto/TestNodeProto.capnp
-  nupic/proto/VectorFileSensorProto.capnp
-)
-
-# Create custom command for generating C++ code from .capnp schema files.
-
-foreach(spec ${src_capnp_specs_rel})
-  list(APPEND src_capnp_specs ${PROJECT_SOURCE_DIR}/${spec})
-  list(APPEND src_capnp_generated_hdrs ${PROJECT_BINARY_DIR}/${spec}.h)
-  list(APPEND src_capnp_generated_srcs ${PROJECT_BINARY_DIR}/${spec}.c++)
-endforeach(spec)
-set(src_capnp_all_spec_hdrs_and_srcs
-    ${src_capnp_generated_hdrs}
-    ${src_capnp_generated_srcs})
-
-create_capnpc_command("${src_capnp_specs}"
-                      ${PROJECT_SOURCE_DIR}
-                      ${PROJECT_SOURCE_DIR}
-                      ${PROJECT_BINARY_DIR}
-                      "${src_capnp_all_spec_hdrs_and_srcs}")
-
-
-message(STATUS "CAPNP_EXECUTABLE          = ${CAPNP_EXECUTABLE}")
-message(STATUS "CAPNP_CMAKE_DEFINITIONS   = ${CAPNP_CMAKE_DEFINITIONS}")
-message(STATUS "CAPNP_INCLUDE_DIRS        = ${CAPNP_INCLUDE_DIRS}")
-message(STATUS "CAPNP_STATIC_LIB_TARGET   = ${CAPNP_STATIC_LIB_TARGET}")
-
->>>>>>> 4557eead
 message(STATUS "SWIG_EXECUTABLE           = ${SWIG_EXECUTABLE}")
 message(STATUS "SWIG_DIR                  = ${SWIG_DIR}")
 
