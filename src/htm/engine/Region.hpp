/* ---------------------------------------------------------------------
 * HTM Community Edition of NuPIC
 * Copyright (C) 2013, Numenta, Inc.
 *
 * This program is free software: you can redistribute it and/or modify
 * it under the terms of the GNU Affero Public License version 3 as
 * published by the Free Software Foundation.
 *
 * This program is distributed in the hope that it will be useful,
 * but WITHOUT ANY WARRANTY; without even the implied warranty of
 * MERCHANTABILITY or FITNESS FOR A PARTICULAR PURPOSE.
 * See the GNU Affero Public License for more details.
 *
 * You should have received a copy of the GNU Affero Public License
 * along with this program.  If not, see http://www.gnu.org/licenses.
 * --------------------------------------------------------------------- */

/** @file
 * Interface for the Region class.
 *
 * A region is a set of one or more "identical" nodes, implemented by a
 * RegionImpl"plugin". A region contains nodes.
 */

#ifndef NTA_REGION_HPP
#define NTA_REGION_HPP

#include <map>
#include <set>
#include <string>
#include <vector>

// We need the full definitions because these
// objects are returned by value.
#include <htm/engine/Spec.hpp>
#include <htm/ntypes/Dimensions.hpp>
#include <htm/os/Timer.hpp>
#include <htm/types/Serializable.hpp>
#include <htm/types/Types.hpp>
#include <htm/ntypes/Value.hpp>

namespace htm {

class RegionImpl;
class Output;
class Input;
class Array;
class Spec;
class BundleIO;
class Timer;
class Network;

/**
 * Represents a set of one or more "identical" nodes in a Network.
 *
 * @nosubgrouping
 *
 * ### Constructors
 *
 * @note Region constructors are not available in the public API.
 * Internally regions are created and owned by Network.
 *
 */
class Region : public Serializable {
public:
  /**
   * @name Region information
   *
   * @{
   */

  /**
   * Get the network containing this region.
   *
   * @returns The network containing this region
   */
  Network *getNetwork();

  /**
   * Get the name of the region.
   *
   * @returns The region's name
   */
  std::string getName() const { return name_; }

  /**
   * @}
   *
   * @name Element interface methods
   *
   * @todo What does "Element interface methods" mean here?
   *
   * @{
   *
   */

  /**
   * Get the type of the region.
   *
   * @returns The node type as a string
   */
  std::string getType() const { return type_; }

  /**
   * Get the spec of the region.
   *
   * @returns The spec that describes this region
   */
  const std::shared_ptr<Spec> &getSpec() const { return spec_; }

  /**
   * Get the Spec of a region type without an instance.
   *
   * @param nodeType
   *        A region type as a string
   *
   * @returns The Spec that describes this region type
   */
  static const std::shared_ptr<Spec> &
  getSpecFromType(const std::string &nodeType);

  /**
   * @}
   *
   * @name Parameter getters and setters
   *
   * @{
   *
   */

  /**
   * Get the parameter value as a specific type.
   *
   * @param name
   *        The name of the parameter
   *
   * @returns The value of the parameter
   */
  Int32 getParameterInt32(const std::string &name) const;
  UInt32 getParameterUInt32(const std::string &name) const;
  Int64 getParameterInt64(const std::string &name) const;
  UInt64 getParameterUInt64(const std::string &name) const;
  Real32 getParameterReal32(const std::string &name) const;
  Real64 getParameterReal64(const std::string &name) const;
  bool getParameterBool(const std::string &name) const;
  std::string getParameterJSON(const std::string &name, const std::string &tag) const;

  /**
   * Set the parameter value of a specific type.
   *
   * @param name
   *        The name of the parameter
   *
   * @param value
   *        The value of the parameter
   */
  void setParameterInt32(const std::string &name, Int32 value);
  void setParameterUInt32(const std::string &name, UInt32 value);
  void setParameterInt64(const std::string &name, Int64 value);
  void setParameterUInt64(const std::string &name, UInt64 value);
  void setParameterReal32(const std::string &name, Real32 value);
  void setParameterReal64(const std::string &name, Real64 value);
  void setParameterBool(const std::string &name, bool value);
  void setParameterJSON(const std::string &name, const std::string& value);

  /**
   * Get the parameter as an @c Array value.
   *
   * @param name
   *        The name of the parameter.  The name must be
   *        declared in the Region Spec as a parameter.
   *
   * @param[out] array
   *        The array to return the value of the parameter
   *
   * @a array is a container to hold a buffer or SDR. The Region Implementation
   * will allocate the buffer and copy the value of the parameter into it.
   *
   * A typical use might be that the caller would supply an
   * unallocated Array
   *
   * @code{.cpp}
   *     {
   *       // no buffer allocated
   *       Array buffer();
   *       getParameterArray("foo", buffer);
   *       getParameterArray("foo", buffer);
   *     } // Array destructor called -- frees the buffer
   * @endcode
   *
   */
  void getParameterArray(const std::string &name, Array &array) const;

  /**
   * Set the parameter to an @c Array value.
   *
   * @param name
   *        The name of the parameter.  The name must be
   *        declared in the Region Spec as a parameter.
   *
   * @param array
   *        The value of the parameter
   *
   *
   * @note @a array must be initialized before calling setParameterArray().
   *             if it is populated by passing in a vector, the buffer is allocated and data copied while creating the Array.
   *             and the buffer is freed when the Array's destructor is called.
   *
   *             if it is populated by passing in a type, pointer and length, the pointer becomes the buffer
   *             and is not freed when the Array's destructor is called.
   *
   * @code{.cpp}
   *     {
   *       std::vector<Real32> v1 = {1.0f, 2.0f, 3.0f};
   *       Array a1(v);      // type and size set based on vector, buffer allocated and data copied.
  *       setParameterArray("foo", a1);
   *     } // Array destructor called -- frees the buffer
   *     {
  *        Int32 q[3] = {1, 2, 3};
   *       Array buffer2(NTA_BasicType_Int32, q, 3);   // pointer q becomes the buffer
   *       setParameterArray("foo", buffer2);
   *     }  // Array destructor called -- buffer is not freed.
   * @endcode
   *
   */
  void setParameterArray(const std::string &name, const Array &array);

	
  /**
   * Get the number of elements in the array parameter's value.
   *
   * @param name
   *        The name of the parameter
	 */
  size_t getParameterArrayCount(const std::string &name);


  /**
   * Set the parameter to a @c std::string value.
   *
   * @param name
   *        The name of the parameter
   *
   * @param s
   *        The value of the parameter
   *
   * Strings are handled internally as Byte Arrays, but this interface
   * is clumsy. setParameterString() and getParameterString() internally use
   * byte arrays but converts to/from strings.
   *
   * setParameterString() is implemented with one copy (from the string into
   * the node) but getParameterString() requires a second copy so that there
   * are temporarily three copies of the data in memory (in the node,
   * in an internal Array object, and in the string returned to the user)
   *
   */
  void setParameterString(const std::string &name, const std::string &s);

  /**
   * Get the parameter as a @c std::string value.
   *
   * @param name
   *        The name of the parameter
   *
   * @returns
   *         The value of the parameter
   *
   * @see setParameterString()
   */
  std::string getParameterString(const std::string &name) const;

  /**
   * Tells whether the parameter is shared.
   *
   * @param name
   *        The name of the parameter
   *
   * @returns
   *        Whether the parameter exists
   *
   */
  bool isParameter(const std::string &name) const;

  /**
   * @}
   *
   * @name Inputs and outputs
   *
   * @{
   *
   */

  /**
   * Copies data into the inputs of this region, using
   * the links that are attached to each input.
   */
  void prepareInputs();

  /**
   * Get the input data.
   *
   *
   * @param inputName
   *        The name of the target input
   *
   * @returns An @c const Array that references the Input object's buffer.
   *        This buffer is shared with the Input object so when it changes the
   *        returned Array's buffer also changes.
   *        Note that this is read-only.
   */
  virtual const Array &getInputData(const std::string &inputName) const;

  /**
   * Get the output data.
   *
   * @param outputName
   *        The name of the target output
   *
   * @returns
   *        An @c const Array that references the output data buffer.
   *        This buffer is shared with the Output object so when it changes the
   *        returned Array's buffer also changes.
   *        Note that this is read-only.
   *        To obtain a writeable Array use
   *			  region->getOutput(name)->getData();
   */
  virtual const Array &getOutputData(const std::string &outputName) const;
<<<<<<< HEAD

	/**
	 * Set the input data.  The input buffer type remains, data is copied in
	 * with conversion if needed.
	 */
	virtual void setInputData(const std::string &inputName, const Array &data);
=======
	
>>>>>>> 907d60a4


  /**
   * @}
   *
   * @name Operations
   *
   * @{
   *
   */

  /**
   * Request the underlying region to execute a command.
   *
   * @param args
   *        A list of strings that the actual region will interpret.
   *        The first string is the command name. The other arguments are
   * optional.
   *
   * @returns
   *        The result value of command execution is a string determined
   *          by the underlying region.
   */
  virtual std::string executeCommand(const std::vector<std::string> &args);

  /**
   * Perform one step of the region computation.
   */
  void compute();

  /**
   * @}
   *
   * @name Profiling
   *
   * @{
   *
   */

  /**
   * Enable profiling of the compute and execute operations
   */
  void enableProfiling();

  /**
   * Disable profiling of the compute and execute operations
   */
  void disableProfiling();

  /**
   * Reset the compute and execute timers
   */
  void resetProfiling();

  /**
   * Get the timer used to profile the compute operation.
   *
   * @returns
   *        The Timer object used to profile the compute operation
   */
  const Timer &getComputeTimer() const;

  /**
   * Get the timer used to profile the execute operation.
   *
   * @returns
   *        The Timer object used to profile the execute operation
   */
  const Timer &getExecuteTimer() const;

  bool operator==(const Region &other) const;
  inline bool operator!=(const Region &other) const {
    return !operator==(other);
  }

  /**
   * @}
   */

  // Internal methods.

  // New region from parameter spec
  Region(const std::string &name, const std::string &type, const std::string &nodeParams, Network *network = nullptr);
  Region(const std::string &name, const std::string &node, ValueMap &vm, Network *network = nullptr);
  Region(Network *network); // An empty region for deserialization.
  Region(); // A default constructor for region for deserialization.

  virtual ~Region();

  void initialize();

  bool isInitialized() const { return initialized_; }

  // Used by RegionImpl to get inputs/outputs
  bool hasOutput(const std::string &name) const;
  bool hasInput(const std::string &name) const;
  std::shared_ptr<Output> getOutput(const std::string &name) const;
  std::shared_ptr<Input> getInput(const std::string &name) const;
  const std::map<std::string, std::shared_ptr<Input>> &getInputs() const;
  const std::map<std::string, std::shared_ptr<Output>> &getOutputs() const;

  void clearInputs();

  // The following methods are called by Network in initialization

  // Configure and initialize links.
  void evaluateLinks();
  size_t getNodeOutputElementCount(const std::string &name);
  size_t getNodeInputElementCount(const std::string &name);
  Dimensions askImplForOutputDimensions(const std::string &name) const;
  Dimensions askImplForInputDimensions(const std::string &name) const;
  Dimensions getInputDimensions(std::string name="") const;
  Dimensions getOutputDimensions(std::string name="") const;
  void setInputDimensions(std::string name, const Dimensions& dim);
  void setOutputDimensions(std::string name, const Dimensions& dim);

  /**
   * Set Global dimensions on a region.
   * Normally a Region Impl will use this to set the dimensions on the default output.
   * This cannot be used to override a fixed buffer setting in the Spec.
   * Args: dim   - The dimensions to set
   */
  void setDimensions(Dimensions dim);
  Dimensions getDimensions() const;


  bool hasOutgoingLinks() const;

  // These methods are needed for teardown choreography
  // in Network::~Network()
  // It is an error to call any region methods after uninitialize()
  // except removeAllIncomingLinks and ~Region
  void uninitialize();

  void removeAllIncomingLinks();



  // These must be implemented for serialization.
  CerealAdapter;  // see Serializable.hpp
  // FOR Cereal Serialization
  template<class Archive>
  void save_ar(Archive& ar) const {
    ar(cereal::make_nvp("name", name_),
       cereal::make_nvp("nodeType", type_),
       cereal::make_nvp("initialized", initialized_));
    ar(cereal::make_nvp("dim", getDimensions()));

    std::map<std::string, Dimensions> outDims;
    std::map<std::string, Dimensions> inDims;
    getDims_(outDims, inDims);
    ar(cereal::make_nvp("output_dims", outDims));
    ar(cereal::make_nvp("input_dims",  inDims));
		
		// save the output buffers
    std::map<std::string, Array> buffers;
    getOutputBuffers_(buffers);
	  ar(cereal::make_nvp("outputs", buffers));

    // Now serialize the RegionImpl plugin.
    ArWrapper arw(&ar);
    serializeImpl(arw);
  }


  // FOR Cereal Deserialization
  // Note: custom region implementations must be registered
  //       before deserializing a region.
  template<class Archive>
  void load_ar(Archive& ar) {
    Dimensions dim;
    bool init;
    ar(cereal::make_nvp("name", name_));
    ar(cereal::make_nvp("nodeType", type_));
    ar(cereal::make_nvp("initialized", init));
    ar(cereal::make_nvp("dim", dim));

    std::map<std::string, Dimensions> outDims;
    std::map<std::string, Dimensions> inDims;
    ar(cereal::make_nvp("output_dims", outDims));
    ar(cereal::make_nvp("input_dims",  inDims));

    // deserialize the output buffers for this region.
    std::map<std::string, Array> buffers;
    ar(cereal::make_nvp("outputs", buffers));
    restoreOutputBuffers_(buffers);
    loadDims_(outDims, inDims);

    // deserialize the RegionImpl plugin and its algorithm
    ArWrapper arw(&ar);
    deserializeImpl(arw);

    // set the region dimensions.
    initialized_ = false; // setDimensions requires initialization off.
    setDimensions(dim);
    initialized_ = init;
  }

  friend class Network;  // so Network can set Network* network_; during addRegion( ).
  friend std::ostream &operator<<(std::ostream &f, const Region &r);


private:
  //Region(Region &){}  // copy not allowed

  // local functions
  void createInputsAndOutputs_();
  void getOutputBuffers_(std::map<std::string, Array>& buffers) const;
  void restoreOutputBuffers_(const std::map<std::string, Array>& buffers);
  void getDims_(std::map<std::string,Dimensions>& outDims,
               std::map<std::string,Dimensions>& inDims) const;
  void loadDims_(std::map<std::string,Dimensions>& outDims,
               std::map<std::string,Dimensions>& inDims) const;
  void serializeImpl(ArWrapper& ar) const;
  void deserializeImpl(ArWrapper& ar);

  std::string name_;

  // pointer to the "plugin"; owned by Region
  std::shared_ptr<RegionImpl> impl_;
  std::string type_;
  std::shared_ptr<Spec> spec_;

  typedef std::map<std::string, std::shared_ptr<Output>> OutputMap;
  typedef std::map<std::string, std::shared_ptr<Input>> InputMap;

  OutputMap outputs_;
  InputMap inputs_;
  bool initialized_;

  // Region contains a backpointer to network_ only to be able
  // to retrieve the containing network via getNetwork() for inspectors.
  // The implementation should not use network_ in any other methods.
  // This cannot be a shared_ptr.
  Network *network_;

  // Profiling related methods and variables.
  bool profilingEnabled_;
  Timer computeTimer_;
  Timer executeTimer_;
};

} // namespace htm

#endif // NTA_REGION_HPP<|MERGE_RESOLUTION|>--- conflicted
+++ resolved
@@ -225,7 +225,7 @@
    */
   void setParameterArray(const std::string &name, const Array &array);
 
-	
+
   /**
    * Get the number of elements in the array parameter's value.
    *
@@ -325,16 +325,6 @@
    *			  region->getOutput(name)->getData();
    */
   virtual const Array &getOutputData(const std::string &outputName) const;
-<<<<<<< HEAD
-
-	/**
-	 * Set the input data.  The input buffer type remains, data is copied in
-	 * with conversion if needed.
-	 */
-	virtual void setInputData(const std::string &inputName, const Array &data);
-=======
-	
->>>>>>> 907d60a4
 
 
   /**
@@ -488,7 +478,7 @@
     getDims_(outDims, inDims);
     ar(cereal::make_nvp("output_dims", outDims));
     ar(cereal::make_nvp("input_dims",  inDims));
-		
+
 		// save the output buffers
     std::map<std::string, Array> buffers;
     getOutputBuffers_(buffers);
