/* ---------------------------------------------------------------------
 * HTM Community Edition of NuPIC
 * Copyright (C) 2014-2016, Numenta, Inc.
 *
 * This program is free software: you can redistribute it and/or modify
 * it under the terms of the GNU Affero Public License version 3 as
 * published by the Free Software Foundation.
 *
 * This program is distributed in the hope that it will be useful,
 * but WITHOUT ANY WARRANTY; without even the implied warranty of
 * MERCHANTABILITY or FITNESS FOR A PARTICULAR PURPOSE.
 * See the GNU Affero Public License for more details.
 *
 * You should have received a copy of the GNU Affero Public License
 * along with this program.  If not, see http://www.gnu.org/licenses.
 * ---------------------------------------------------------------------- */

/** @file
 * Definitions for the Connections class in C++
 */

#ifndef NTA_CONNECTIONS_HPP
#define NTA_CONNECTIONS_HPP

#include <limits>
#include <map>
#include <unordered_map>
#include <set>
#include <utility>
#include <vector>
#include <deque>

#include <htm/types/Types.hpp>
#include <htm/types/Serializable.hpp>
#include <htm/types/Sdr.hpp>

namespace htm {

//TODO instead of typedefs, use templates for proper type-checking?
using CellIdx   = htm::ElemSparse; // CellIdx must match with ElemSparse, defined in Sdr.hpp
using SegmentIdx= UInt16; /** Index of segment in cell. */
using SynapseIdx= UInt16; /** Index of synapse in segment. */
using Segment   = UInt32;    /** Index of segment's data. */
using Synapse   = UInt32;    /** Index of synapse's data. */
using Permanence= Real32; //TODO experiment with half aka float16
constexpr const Permanence minPermanence = 0.0f;
constexpr const Permanence maxPermanence = 1.0f;



/**
 * SynapseData class used in Connections.
 *
 * @b Description
 * The SynapseData contains the underlying data for a synapse.
 *
 * @param presynapticCellIdx
 * Cell that this synapse gets input from.
 *
 * @param permanence
 * Permanence of synapse.
 */
struct SynapseData: public Serializable {
  CellIdx presynapticCell;
  Permanence permanence;
  Segment segment;
  Synapse presynapticMapIndex_;
  Synapse id;

  SynapseData() {}

  CerealAdapter;
  template<class Archive>
  void save_ar(Archive & ar) const {
    ar(cereal::make_nvp("perm", permanence),
      cereal::make_nvp("presyn", presynapticCell));
  }
  template<class Archive>
  void load_ar(Archive & ar) {
    ar( permanence, presynapticCell);
  }

};

/**
 * SegmentData class used in Connections.
 *
 * @b Description
 * The SegmentData contains the underlying data for a Segment.
 *
 * @param synapses
 * Synapses on this segment.
 *
 * @param cell
 * The cell that this segment is on.
 */
struct SegmentData {
  SegmentData(const CellIdx cell, Segment id, UInt32 lastUsed = 0) : cell(cell), numConnected(0), lastUsed(lastUsed), id(id) {} //default constructor

  std::vector<Synapse> synapses;
  CellIdx cell; //mother cell that this segment originates from
  SynapseIdx numConnected; //number of permanences from `synapses` that are >= synPermConnected, ie connected synapses
  UInt32 lastUsed = 0; //last used time (iteration). Used for segment pruning by "least recently used" (LRU) in `createSegment`
  Segment id; 
};

/**
 * CellData class used in Connections.
 * A cell consists of segments and in Connections is indexed by CellIdx.
 *
 * @b Description
 * The CellData contains the underlying data for a Cell.
 *
 * @param segments
 * Segments on this cell.
 *
 */
struct CellData {
  std::vector<Segment> segments;
};

/**
 * A base class for Connections event handlers.
 *
 * @b Description
 * This acts as a plug-in point for logging / visualizations.
 */
class ConnectionsEventHandler {
public:
  virtual ~ConnectionsEventHandler() {}

  /**
   * Called after a segment is created.
   */
  virtual void onCreateSegment(Segment segment) {}

  /**
   * Called before a segment is destroyed.
   */
  virtual void onDestroySegment(Segment segment) {}

  /**
   * Called after a synapse is created.
   */
  virtual void onCreateSynapse(Synapse synapse) {}

  /**
   * Called before a synapse is destroyed.
   */
  virtual void onDestroySynapse(Synapse synapse) {}

  /**
   * Called after a synapse's permanence crosses the connected threshold.
   */
  virtual void onUpdateSynapsePermanence(Synapse synapse,
                                         Permanence permanence) {}
};

/**
 * Connections implementation in C++.
 *
 * @b Description
 * The Connections class is a data structure that represents the
 * connections of a collection of cells. It is used in the HTM
 * learning algorithms to store and access data related to the
 * connectivity of cells.
 *
 * Its main utility is to provide a common, optimized data structure
 * that all HTM learning algorithms can use. It is flexible enough to
 * support any learning algorithm that operates on a collection of cells.
 *
 * Each type of connection (proximal, distal basal, apical) should be
 * represented by a different instantiation of this class. This class
 * will help compute the activity along those connections due to active
 * input cells. The responsibility for what effect that activity has on
 * the cells and connections lies in the user of this class.
 *
 * This class is optimized to store connections between cells, and
 * compute the activity of cells due to input over the connections.
 *
 * This class assigns each segment a unique "flatIdx" so that it's
 * possible to use a simple vector to associate segments with values.
 * Create a vector of length `connections.segmentFlatListLength()`,
 * iterate over segments and update the vector at index `segment`.
 *
 */
class Connections : public Serializable
 {
public:
  static const UInt16 VERSION = 2;

  /**
   * Connections empty constructor.
   * (Does not call `initialize`.)
   */
  Connections(){};

  /**
   * Connections constructor.
   *
   * @param numCells           Number of cells.
   * @param connectedThreshold Permanence threshold for synapses connecting or
   *                           disconnecting.
   *
   * @params timeseries - Optional, default false.  If true AdaptSegment will not
   * apply the same learning update to a synapse on consequetive cycles, because
   * then staring at the same object for too long will mess up the synapses.
   * IE Highly correlated inputs will cause the synapse permanences to saturate.
   * This change allows it to work with timeseries data which moves very slowly,
   * instead of the usual HTM inputs which reliably change every cycle.  See
   * also (Kropff & Treves, 2007. http://dx.doi.org/10.2976/1.2793335).
   */
  Connections(const CellIdx numCells, 
	      const Permanence connectedThreshold = 0.5f,
              const bool timeseries = false);

  virtual ~Connections() {}

  /**
   * Initialize connections.
   *
   * @param numCells           Number of cells.
   * @param connectedThreshold Permanence threshold for synapses connecting or
   *                           disconnecting.
   * @param timeseries         See constructor.
   */
  void initialize(const CellIdx numCells, 
		  const Permanence connectedThreshold = 0.5f,
                  const bool timeseries = false);

  /**
   * Creates a segment on the specified cell.
   *
   * @param cell Cell to create segment on.
   *
   * @param maxSegmetsPerCell Optional. Enforce limit on maximum number of segments that can be
   * created on a Cell. If the limit is exceeded, call `destroySegment` to remove least used segments 
   * (ordered by LRU `SegmentData.lastUsed`). Default value is numeric_limits::max() of the data-type, 
   * so effectively disabled. 
   *
   * @retval Unique ID of the created segment `seg`. Use `dataForSegment(seg)` to obtain the segment's data. 
   * Use  `idxOfSegmentOnCell()` to get SegmentIdx of `seg` on this `cell`. 
   *
   */
  Segment createSegment(const CellIdx cell, 
		        const SegmentIdx maxSegmentsPerCell = std::numeric_limits<SegmentIdx>::max());

  /**
   * Creates a synapse on the specified segment.
   *
   * @param segment         Segment to create synapse on.
   * @param presynapticCell Cell to synapse on.
   * @param permanence      Initial permanence of new synapse.
   *
   * @reval Created synapse.
   */
  Synapse createSynapse(const Segment segment,
                        const CellIdx presynapticCell,
                        Permanence permanence);

  /**
   * Destroys segment.
   *
   * @param segment Segment to destroy.
   */
  void destroySegment(const Segment segment);

  /**
   * Destroys synapse.
   *
   * @param synapse Synapse to destroy.
   */
  void destroySynapse(const Synapse synapse);

  /**
   * Updates a synapse's permanence.
   *
   * @param synapse    Synapse to update.
   * @param permanence New permanence.
   */
  void updateSynapsePermanence(const Synapse synapse, 
		               Permanence permanence);

  /**
   * Gets the segments for a cell.
   *
   * @param cell Cell to get segments for.
   *
   * @retval Segments on cell.
   */
  const std::vector<Segment> &segmentsForCell(const CellIdx cell) const {
    return cells_[cell].segments;
  }

  /**
   * Gets the synapses for a segment.
   *
   * @param segment Segment to get synapses for.
   *
   * @retval Synapses on segment.
   */
  const std::vector<Synapse> &synapsesForSegment(const Segment segment) const {
    NTA_ASSERT(segment < segments_.size()) << "Segment out of bounds! " << segment;
    return segments_[segment].synapses;
  }

  /**
   * Gets the cell that this segment is on.
   *
   * @param segment Segment to get the cell for.
   *
   * @retval Cell that this segment is on.
   */
  CellIdx cellForSegment(const Segment segment) const {
    return segments_[segment].cell;
  }

  /**
   * Gets the index of this segment on its respective cell.
   *
   * @param segment Segment to get the idx for.
   *
   * @retval Index of the segment.
   */
  SegmentIdx idxOnCellForSegment(const Segment segment) const;

  /**
   * Get the cell for each provided segment.
   *
   * @param segments
   * The segments to query
   *
   * @param cells
   * Output array with the same length as 'segments'
   */
  void mapSegmentsToCells(const Segment *segments_begin,
                          const Segment *segments_end,
                          CellIdx *cells_begin) const;

  /**
   * Gets the segment that this synapse is on.
   *
   * @param synapse Synapse to get Segment for.
   *
   * @retval Segment that this synapse is on.
   */
  Segment segmentForSynapse(const Synapse synapse) const {
    return synapses_[synapse].segment;
  }

  /**
   * Gets the data for a segment.
   *
   * @param segment Segment to get data for.
   *
   * @retval Segment data.
   */
  const SegmentData &dataForSegment(const Segment segment) const {
    return segments_[segment];
  }
  SegmentData& dataForSegment(const Segment segment) { //editable access, needed by SP 
    return segments_[segment];
  }

  /**
   * Gets the data for a synapse.
   *
   * @param synapse Synapse to get data for.
   *
   * @retval Synapse data.
   */
  const SynapseData &dataForSynapse(const Synapse synapse) const {
    return synapses_[synapse];
  }

  /**
   * Get the segment at the specified cell and offset.
   *
   * @param cell The cell that the segment is on.
   * @param idx The index of the segment on the cell.
   *
   * @retval Segment
   */
  Segment getSegment(const CellIdx cell, const SegmentIdx idx) const {
    return cells_[cell].segments[idx];
  }

  /**
   * Get the vector length needed to use segments as indices.
   *
   * @retval A vector length
   */
  size_t segmentFlatListLength() const { return segments_.size(); };

  /**
   * Compare two segments. Returns true if a < b.
   *
   * Segments are ordered first by cell, then by their order on the cell.
   *
   * @param a Left segment to compare
   * @param b Right segment to compare
   *
   * @retval true if a < b, false otherwise.
   */
  bool compareSegments(const Segment a, const Segment b) const;

  /**
   * Returns the synapses for the source cell that they synapse on.
   *
   * @param presynapticCell(int) Source cell index
   *
   * @return Synapse indices
   */
  std::vector<Synapse> synapsesForPresynapticCell(const CellIdx presynapticCell) const;

  /**
   * For use with time-series datasets.
   */
  void reset();

  /**
   * Compute the segment excitations for a vector of active presynaptic
   * cells.
   *
   * The output vectors aren't grown or cleared. They must be
   * preinitialized with the length returned by
   * getSegmentFlatVectorLength().
   *
   * @param (optional) numActivePotentialSynapsesForSegment
   * An output vector for active potential synapse counts per segment.
   *
   * @param activePresynapticCells
   * Active cells in the input.
   *
   * @param bool learn : enable learning updates (default true)
   *
   * @return numActiveConnectedSynapsesForSegment
   * An output vector for active connected synapse counts per segment.
   *
   */
  std::vector<SynapseIdx> computeActivity(
                       std::vector<SynapseIdx> &numActivePotentialSynapsesForSegment,
<<<<<<< HEAD
                       const std::vector<CellIdx> &activePresynapticCells) const;

  void computeActivity(std::vector<SynapseIdx> &numActiveConnectedSynapsesForSegment,
                       const std::vector<CellIdx> &activePresynapticCells) const;
=======
                       const std::vector<CellIdx> &activePresynapticCells,
		       const bool learn = true);

  std::vector<SynapseIdx> computeActivity(const std::vector<CellIdx> &activePresynapticCells, 
		                          const bool learn = true);
>>>>>>> 63ac4782

  /**
   * The primary method in charge of learning.   Adapts the permanence values of
   * the synapses based on the input SDR.  Learning is applied to a single
   * segment.  Permanence values are increased for synapses connected to input
   * bits that are turned on, and decreased for synapses connected to inputs
   * bits that are turned off.
   *
   * @param segment  Index of segment to apply learning to.  Is returned by 
   *        method getSegment.
   * @param inputVector  An SDR
   * @param increment  Change in permanence for synapses with active presynapses.
   * @param decrement  Change in permanence for synapses with inactive presynapses.
   * @param pruneZeroSynapses (default false) If set, synapses that reach minPermanence(aka. "zero")
   *        are removed. This is used in TemporalMemory.  If the segment becomes empty due to these
   *        removed synapses, we remove the segment (see @ref `destroySegment`).
   */
  void adaptSegment(const Segment segment,
                    const SDR &inputs,
                    const Permanence increment,
                    const Permanence decrement,
		    const bool pruneZeroSynapses = false);

  /**
   * Ensures a minimum number of connected synapses.  This raises permance
   * values until the desired number of synapses have permanences above the
   * connectedThreshold.  This is applied to a single segment.
   *
   * @param segment  Index of segment in connections. Is returned by method getSegment.
   * @param segmentThreshold  Desired number of connected synapses.
   */
  void raisePermanencesToThreshold(const Segment    segment,
                                   const UInt       segmentThreshold);


  /**
   *  iteration: ever increasing step count. 
   *  Increases each main call to "compute". Since connections has more
   *  methods that are called instead of compute (adaptSegment, computeActivity,..)
   *  this counter is increased in @ref `computeActivity` as it is called by both
   *  SP & TM. 
   */
//!  const UInt32& iteration = iteration_; //FIXME cannot construct iteration like this?
  UInt32 iteration() const { return iteration_; }


  /**
   * Ensures that the number of connected synapses is sane.  This method
   * controls the sparsity of the synaptic connections, which is important for
   * the segment to detect things.  If there are too few connections then the
   * segment will not detect anything, and if there are too many connections
   * then the segment will detect everything.
   *
   * See file: docs/synapse_competition.docx
   *
   * This method connects and disconnects synapses by uniformly changing the
   * permanences of all synapses on the segment.
   *
   * @param segment  Index of segment in connections. Is returned by method getSegment.
   * @param minimumSynapses Minimum number of connected synapses allowed on this segment (inclusive).
   * @param maximumSynapses Maximum number of connected synapses allowed on this segment (inclusive).
   */
  void synapseCompetition(  const Segment    segment,
                            const SynapseIdx minimumSynapses,
                            const SynapseIdx maximumSynapses);


  /**
   * Modify all permanence on the given segment, uniformly.
   *
   * @param segment  Index of segment on cell. Is returned by method getSegment.
   * @param delta  Change in permanence value
   */
  void bumpSegment(const Segment segment, const Permanence delta);

  /**
   * Destroy the synapses with the lowest permanence values.  This method is
   * useful for making room for more synapses on a segment which is already
   * full.
   *
   * @param segment - Index of segment in Connections, to be modified.
   * @param nDestroy - Must be greater than or equal to zero!
   * @param excludeCells - Presynaptic cells which will NOT have any synapses destroyed.
   */
  void destroyMinPermanenceSynapses(const Segment segment, Int nDestroy,
                                    const SDR_sparse_t &excludeCells = {});

  /**
   * Print diagnostic info
   */
  friend std::ostream& operator<< (std::ostream& stream, const Connections& self);


  // Serialization
  CerealAdapter;
  template<class Archive>
  void save_ar(Archive & ar) const {
    // make this look like a queue of items to be sent. 
    // and a queue of sizes so we can distribute the 
		// correct number for each level when deserializing.
    std::deque<SynapseData> syndata;
    std::deque<size_t> sizes;
    sizes.push_back(cells_.size());
    for (CellData cellData : cells_) {
      const std::vector<Segment> &segments = cellData.segments;
      sizes.push_back(segments.size());
      for (Segment segment : segments) {
        const SegmentData &segmentData = segments_[segment];
        const std::vector<Synapse> &synapses = segmentData.synapses;
        sizes.push_back(synapses.size());
        for (Synapse synapse : synapses) {
          const SynapseData &synapseData = synapses_[synapse];
          syndata.push_back(synapseData);
        }
      }
    }
    ar(CEREAL_NVP(connectedThreshold_));
    ar(CEREAL_NVP(sizes));
    ar(CEREAL_NVP(syndata));
    ar(CEREAL_NVP(iteration_));
  }

  template<class Archive>
  void load_ar(Archive & ar) {
    std::deque<size_t> sizes;
    std::deque<SynapseData> syndata;
    ar(CEREAL_NVP(connectedThreshold_));
    ar(CEREAL_NVP(sizes));
    ar(CEREAL_NVP(syndata));

    CellIdx numCells = static_cast<CellIdx>(sizes.front()); sizes.pop_front();
    initialize(numCells, connectedThreshold_);
    for (UInt cell = 0; cell < numCells; cell++) {
      size_t numSegments = sizes.front(); sizes.pop_front();
      for (SegmentIdx j = 0; j < static_cast<SegmentIdx>(numSegments); j++) {
        Segment segment = createSegment( cell );

        size_t numSynapses = sizes.front(); sizes.pop_front();
        for (SynapseIdx k = 0; k < static_cast<SynapseIdx>(numSynapses); k++) {
          SynapseData& syn = syndata.front(); syndata.pop_front();
          createSynapse( segment, syn.presynapticCell, syn.permanence );
        }
      }
    }
    ar(CEREAL_NVP(iteration_));
  }

  /**
   * Gets the number of cells.
   *
   * @retval Number of cells.
   */
  size_t numCells() const noexcept { return cells_.size(); }

  constexpr Permanence getConnectedThreshold() const noexcept { return connectedThreshold_; }

  /**
   * Gets the number of segments.
   *
   * @retval Number of segments.
   */
  size_t numSegments() const { 
	  NTA_ASSERT(segments_.size() >= destroyedSegments_.size());
	  return segments_.size() - destroyedSegments_.size(); }

  /**
   * Gets the number of segments on a cell.
   *
   * @retval Number of segments.
   */
  size_t numSegments(const CellIdx cell) const { 
	  return cells_[cell].segments.size(); 
  }

  /**
   * Gets the number of synapses.
   *
   * @retval Number of synapses.
   */
  size_t numSynapses() const {
    NTA_ASSERT(synapses_.size() >= destroyedSynapses_.size());
    return synapses_.size() - destroyedSynapses_.size();
  }

  /**
   * Gets the number of synapses on a segment.
   *
   * @retval Number of synapses.
   */
  size_t numSynapses(const Segment segment) const { 
	  return segments_[segment].synapses.size(); 
  }

  /**
   * Comparison operator.
   */
  bool operator==(const Connections &other) const;
  inline bool operator!=(const Connections &other) const { return !operator==(other); }

  /**
   * Add a connections events handler.
   *
   * The Connections instance takes ownership of the eventHandlers
   * object. Don't delete it. When calling from Python, call
   * eventHandlers.__disown__() to avoid garbage-collecting the object
   * while this instance is still using it. It will be deleted on
   * `unsubscribe`.
   *
   * @param handler
   * An object implementing the ConnectionsEventHandler interface
   *
   * @retval Unsubscribe token
   */
  UInt32 subscribe(ConnectionsEventHandler *handler);

  /**
   * Remove an event handler.
   *
   * @param token
   * The return value of `subscribe`.
   */
  void unsubscribe(UInt32 token);

protected:
  /**
   * Check whether this segment still exists on its cell.
   *
   * @param Segment
   *
   * @retval True if it's still in its cell's segment list.
   */
  bool segmentExists_(const Segment segment) const;

  /**
   * Check whether this synapse still exists on its segment.
   *
   * @param Synapse
   *
   * @retval True if it's still in its segment's synapse list.
   */
  bool synapseExists_(const Synapse synapse) const;

  /**
   * Remove a synapse from presynaptic maps.
   *
   * @param Synapse Index of synapse in presynaptic vector.
   *
   * @param vector<Synapse> ynapsesForPresynapticCell must a vector from be
   * either potentialSynapsesForPresynapticCell_ or
   * connectedSynapsesForPresynapticCell_, depending on whether the synapse is
   * connected or not.
   *
   * @param vector<Synapse> segmentsForPresynapticCell must be a vector from
   * either potentialSegmentsForPresynapticCell_ or
   * connectedSegmentsForPresynapticCell_, depending on whether the synapse is
   * connected or not.
   */
  void removeSynapseFromPresynapticMap_(const Synapse index,
                              std::vector<Synapse> &synapsesForPresynapticCell,
                              std::vector<Segment> &segmentsForPresynapticCell);

private:
  std::vector<CellData>    cells_;
  std::vector<SegmentData> segments_;
  std::vector<Segment>     destroyedSegments_;
  std::vector<SynapseData> synapses_;
  std::vector<Synapse>     destroyedSynapses_;
  Permanence               connectedThreshold_; //TODO make const
  UInt32 iteration_ = 0;

  // Extra bookkeeping for faster computing of segment activity.
 
  struct identity { constexpr size_t operator()( const CellIdx t ) const noexcept { return t; };   };	//TODO in c++20 use std::identity 

  std::unordered_map<CellIdx, std::vector<Synapse>, identity> potentialSynapsesForPresynapticCell_;
  std::unordered_map<CellIdx, std::vector<Synapse>, identity> connectedSynapsesForPresynapticCell_;
  std::unordered_map<CellIdx, std::vector<Segment>, identity> potentialSegmentsForPresynapticCell_;
  std::unordered_map<CellIdx, std::vector<Segment>, identity> connectedSegmentsForPresynapticCell_;

  Segment nextSegmentOrdinal_ = 0;
  Synapse nextSynapseOrdinal_ = 0;

  // These three members should be used when working with highly correlated
  // data. The vectors store the permanence changes made by adaptSegment.
  bool timeseries_;
  mutable std::vector<Permanence> previousUpdates_; //FIXME use lock or async vector (from folly?) 
  mutable std::vector<Permanence> currentUpdates_;

  //for prune statistics
  Synapse prunedSyns_ = 0; //how many synapses have been removed?
  Segment prunedSegs_ = 0;

  //for listeners
  UInt32 nextEventToken_;
  std::map<UInt32, ConnectionsEventHandler *> eventHandlers_;
}; // end class Connections

} // end namespace htm

#endif // NTA_CONNECTIONS_HPP<|MERGE_RESOLUTION|>--- conflicted
+++ resolved
@@ -440,18 +440,11 @@
    */
   std::vector<SynapseIdx> computeActivity(
                        std::vector<SynapseIdx> &numActivePotentialSynapsesForSegment,
-<<<<<<< HEAD
-                       const std::vector<CellIdx> &activePresynapticCells) const;
-
-  void computeActivity(std::vector<SynapseIdx> &numActiveConnectedSynapsesForSegment,
-                       const std::vector<CellIdx> &activePresynapticCells) const;
-=======
                        const std::vector<CellIdx> &activePresynapticCells,
-		       const bool learn = true);
+		       const bool learn = true) const;
 
   std::vector<SynapseIdx> computeActivity(const std::vector<CellIdx> &activePresynapticCells, 
-		                          const bool learn = true);
->>>>>>> 63ac4782
+		                          const bool learn = true) const;
 
   /**
    * The primary method in charge of learning.   Adapts the permanence values of
