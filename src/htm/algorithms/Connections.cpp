--- conflicted
+++ resolved
@@ -486,14 +486,12 @@
   }
 
   //destroy segment if it has too few synapses left -> will never be able to connect again
-<<<<<<< HEAD
-  if(!pruneZeroSynapses) {
-    NTA_ASSERT(segmentThreshold == 0) << "Setting segmentThreshold only makes sense when pruneZeroSynapses is allowed.";
-  }
-  if(pruneZeroSynapses and synapses.size() < segmentThreshold) { 
-=======
-  if(pruneZeroSynapses and synapsesForSegment(segment).size() < connectedThreshold_) { //FIXME this is incorrect! connectedThreshold_ is if > then syn = connected. We need stimulusThreshold_ from TM.
->>>>>>> 9691459c
+  #ifdef NTA_ASSERTIONS_ON
+  if(segmentThreshold > 0) {
+    NTA_ASSERT(pruneZeroSynapses) << "Setting segmentThreshold only makes sense when pruneZeroSynapses is allowed.";
+  }
+  #endif
+  if(pruneZeroSynapses and synapsesForSegment(segment).size() < segmentThreshold) { 
     destroySegment(segment);
     prunedSegs_++; //statistics
   }
