/* ---------------------------------------------------------------------
 * HTM Community Edition of NuPIC
 * Copyright (C) 2014-2016, Numenta, Inc.
 *
 * This program is free software: you can redistribute it and/or modify
 * it under the terms of the GNU Affero Public License version 3 as
 * published by the Free Software Foundation.
 *
 * This program is distributed in the hope that it will be useful,
 * but WITHOUT ANY WARRANTY; without even the implied warranty of
 * MERCHANTABILITY or FITNESS FOR A PARTICULAR PURPOSE.
 * See the GNU Affero Public License for more details.
 *
 * You should have received a copy of the GNU Affero Public License
 * along with this program.  If not, see http://www.gnu.org/licenses.
 * ---------------------------------------------------------------------- */

/** @file
 * Implementation of Connections
 */

#include <algorithm> // nth_element
#include <climits>
#include <iomanip>
#include <iostream>

#include <htm/algorithms/Connections.hpp>

using std::endl;
using std::string;
using std::vector;
using namespace htm;

Connections::Connections(const CellIdx numCells, 
		         const Permanence connectedThreshold, 
			 const bool timeseries) {
  initialize(numCells, connectedThreshold, timeseries);
}

void Connections::initialize(CellIdx numCells, Permanence connectedThreshold, bool timeseries) {
  cells_ = vector<CellData>(numCells);
  segments_.clear();
  synapses_.clear();
  potentialSynapsesForPresynapticCell_.clear();
  connectedSynapsesForPresynapticCell_.clear();
  potentialSegmentsForPresynapticCell_.clear();
  connectedSegmentsForPresynapticCell_.clear();
  eventHandlers_.clear();
  NTA_CHECK(connectedThreshold >= minPermanence);
  NTA_CHECK(connectedThreshold <= maxPermanence);
  connectedThreshold_ = connectedThreshold - htm::Epsilon;
  iteration_ = 0;

  nextEventToken_ = 0;

  timeseries_ = timeseries;
  reset();
}

UInt32 Connections::subscribe(ConnectionsEventHandler *handler) {
  UInt32 token = nextEventToken_++;
  eventHandlers_[token] = handler;
  return token;
}

void Connections::unsubscribe(UInt32 token) {
  delete eventHandlers_.at(token);
  eventHandlers_.erase(token);
}

Segment Connections::createSegment(const CellIdx cell, 
	                           const SegmentIdx maxSegmentsPerCell) {

  //limit number of segmets per cell. If exceeded, remove the least recently used ones.
  NTA_ASSERT(maxSegmentsPerCell > 0);
  while (numSegments(cell) >= maxSegmentsPerCell) {
    const auto& destroyCandidates = segmentsForCell(cell);
    const auto compareSegmentsByLRU = [&](const Segment a, const Segment b) {
	if(dataForSegment(a).lastUsed == dataForSegment(b).lastUsed) {
	  return a < b; //needed for deterministic sort
        } 
	else return dataForSegment(a).lastUsed < dataForSegment(b).lastUsed; //sort segments by access time
      };
    const auto leastRecentlyUsedSegment = std::min_element(destroyCandidates.cbegin(), 
        destroyCandidates.cend(), compareSegmentsByLRU);

    destroySegment(*leastRecentlyUsedSegment);
  }

  //proceed to create a new segment
  NTA_CHECK(segments_.size() < std::numeric_limits<Segment>::max()) << "Add segment failed: Range of Segment (data-type) insufficinet size."
	    << (size_t)segments_.size() << " < " << (size_t)std::numeric_limits<Segment>::max();
  const Segment segment = static_cast<Segment>(segments_.size());
  const SegmentData& segmentData = SegmentData(cell, iteration_, nextSegmentOrdinal_++);
  segments_.push_back(segmentData);

  CellData &cellData = cells_[cell];
  cellData.segments.push_back(segment); //assign the new segment to its mother-cell

  for (auto h : eventHandlers_) {
    h.second->onCreateSegment(segment);
  }

  return segment;
}


Synapse Connections::createSynapse(Segment segment,
                                   CellIdx presynapticCell,
                                   Permanence permanence) {

  // Skip cells that are already synapsed on by this segment
  // Biological motivation (?):
  // There are structural constraints on the shapes of axons & synapses
  // which prevent a large number duplicate of connections.
  //
  // It's important to prevent cells from growing duplicate synapses onto a segment,
  // because otherwise a strong input would be sampled many times and grow many synapses.
  // That would give such input a stronger connection.
  // Synapses are supposed to have binary effects (0 or 1) but duplicate synapses give
  // them (synapses 0/1) varying levels of strength.
  for (const Synapse& syn : synapsesForSegment(segment)) {
    const CellIdx existingPresynapticCell = dataForSynapse(syn).presynapticCell; //TODO 1; add way to get all presynaptic cells for segment (fast)
    if (presynapticCell == existingPresynapticCell) {
      return syn; //synapse (connecting to this presyn cell) already exists on the segment; don't create a new one, exit early and return the existing
    }
  } //else: the new synapse is not duplicit, so keep creating it. 



  // Get an index into the synapses_ list, for the new synapse to reside at.
  NTA_ASSERT(synapses_.size() < std::numeric_limits<Synapse>::max()) << "Add synapse failed: Range of Synapse (data-type) insufficient size."
	    << synapses_.size() << " < " << (size_t)std::numeric_limits<Synapse>::max();
  const Synapse synapse = static_cast<Synapse>(synapses_.size()); //TODO work on cache locality. Have all Synapse, SynapseData on Segment in continuous mem block ?
  synapses_.emplace_back(SynapseData());

  // Fill in the new synapse's data
  SynapseData &synapseData    = synapses_[synapse];
  synapseData.presynapticCell = presynapticCell;
  synapseData.segment         = segment;
  synapseData.id              = nextSynapseOrdinal_++; //TODO move these to SynData constructor
  // Start in disconnected state.
  synapseData.permanence           = connectedThreshold_ - 1.0f;
  synapseData.presynapticMapIndex_ = 
    (Synapse)potentialSynapsesForPresynapticCell_[presynapticCell].size();
  potentialSynapsesForPresynapticCell_[presynapticCell].push_back(synapse);
  potentialSegmentsForPresynapticCell_[presynapticCell].push_back(segment);

  SegmentData &segmentData = segments_[segment];
  segmentData.synapses.push_back(synapse);


  for (auto h : eventHandlers_) {
    h.second->onCreateSynapse(synapse);
  }

  updateSynapsePermanence(synapse, permanence);

  return synapse;
}

bool Connections::segmentExists_(const Segment segment) const {
  NTA_CHECK(segment < segments_.size());
  const SegmentData &segmentData = segments_[segment];
  const vector<Segment> &segmentsOnCell = cells_[segmentData.cell].segments;
  return (std::find(segmentsOnCell.cbegin(), segmentsOnCell.cend(), segment) !=
          segmentsOnCell.cend());
}

bool Connections::synapseExists_(const Synapse synapse) const {
  const SynapseData &synapseData = synapses_[synapse];
  const vector<Synapse> &synapsesOnSegment =
      segments_[synapseData.segment].synapses;
  return (std::find(synapsesOnSegment.begin(), synapsesOnSegment.end(),
                    synapse) != synapsesOnSegment.end());
}

/**
 * Helper method to remove a synapse from a presynaptic map, by moving the
 * last synapse in the list over this synapse.
 */
void Connections::removeSynapseFromPresynapticMap_(
    const Synapse index,
    vector<Synapse> &preSynapses,
    vector<Segment> &preSegments)
{
  NTA_ASSERT( !preSynapses.empty() );
  NTA_ASSERT( index < preSynapses.size() );
  NTA_ASSERT( preSynapses.size() == preSegments.size() );

  const auto move = preSynapses.back();
  synapses_[move].presynapticMapIndex_ = index;
  preSynapses[index] = move;
  preSynapses.pop_back();

  preSegments[index] = preSegments.back();
  preSegments.pop_back();
}


void Connections::destroySegment(const Segment segment) {
  NTA_ASSERT(segmentExists_(segment));
  for (auto h : eventHandlers_) {
    h.second->onDestroySegment(segment);
  }

  SegmentData &segmentData = segments_[segment];

  // Destroy synapses from the end of the list, so that the index-shifting is
  // easier to do.
  while( !segmentData.synapses.empty() )
    destroySynapse(segmentData.synapses.back());

  CellData &cellData = cells_[segmentData.cell];

  const auto segmentOnCell = std::find(cellData.segments.cbegin(), cellData.segments.cend(), segment);
  NTA_ASSERT(segmentOnCell != cellData.segments.cend()) << "Segment to be destroyed not found on the cell!";
  NTA_ASSERT(*segmentOnCell == segment);

  cellData.segments.erase(segmentOnCell);
  destroyedSegments_++;
}


void Connections::destroySynapse(const Synapse synapse) {
  NTA_ASSERT(synapseExists_(synapse));
  for (auto h : eventHandlers_) {
    h.second->onDestroySynapse(synapse);
  }

  const SynapseData &synapseData = synapses_[synapse];
        SegmentData &segmentData = segments_[synapseData.segment];
  const auto         presynCell  = synapseData.presynapticCell;

  if( synapseData.permanence >= connectedThreshold_ ) {
    segmentData.numConnected--;

    removeSynapseFromPresynapticMap_(
      synapseData.presynapticMapIndex_,
      connectedSynapsesForPresynapticCell_.at( presynCell ),
      connectedSegmentsForPresynapticCell_.at( presynCell ));

    if( connectedSynapsesForPresynapticCell_.at( presynCell ).empty() ){
      connectedSynapsesForPresynapticCell_.erase( presynCell );
      connectedSegmentsForPresynapticCell_.erase( presynCell );
    }
  }
  else {
    removeSynapseFromPresynapticMap_(
      synapseData.presynapticMapIndex_,
      potentialSynapsesForPresynapticCell_.at( presynCell ),
      potentialSegmentsForPresynapticCell_.at( presynCell ));

    if( potentialSynapsesForPresynapticCell_.at( presynCell ).empty() ){
      potentialSynapsesForPresynapticCell_.erase( presynCell );
      potentialSegmentsForPresynapticCell_.erase( presynCell );
    }
  }

  const auto synapseOnSegment =
      std::lower_bound(segmentData.synapses.cbegin(), segmentData.synapses.cend(),
                       synapse, 
		       [&](const Synapse a, const Synapse b) -> bool {
			 return dataForSynapse(a).id < dataForSynapse(b).id;
                       });

  NTA_ASSERT(synapseOnSegment != segmentData.synapses.end());
  NTA_ASSERT(*synapseOnSegment == synapse);

  segmentData.synapses.erase(synapseOnSegment);
  destroyedSynapses_++;
}


void Connections::updateSynapsePermanence(const Synapse synapse,
                                          Permanence permanence) {
  permanence = std::min(permanence, maxPermanence );
  permanence = std::max(permanence, minPermanence );

  auto &synData = synapses_[synapse];
  
  const bool before = synData.permanence >= connectedThreshold_;
  const bool after  = permanence         >= connectedThreshold_;

  // update the permanence
  synData.permanence = permanence;

  if( before == after ) { //no change in dis/connected status
      return;
  }
    const auto &presyn    = synData.presynapticCell;
    auto &potentialPresyn = potentialSynapsesForPresynapticCell_[presyn];
    auto &potentialPreseg = potentialSegmentsForPresynapticCell_[presyn];
    auto &connectedPresyn = connectedSynapsesForPresynapticCell_[presyn];
    auto &connectedPreseg = connectedSegmentsForPresynapticCell_[presyn];
    const auto &segment   = synData.segment;
    auto &segmentData     = segments_[segment];
    
    if( after ) { //connect
      segmentData.numConnected++;

      // Remove this synapse from presynaptic potential synapses.
      removeSynapseFromPresynapticMap_( synData.presynapticMapIndex_,
                                        potentialPresyn, potentialPreseg );

      // Add this synapse to the presynaptic connected synapses.
      synData.presynapticMapIndex_ = (Synapse)connectedPresyn.size();
      connectedPresyn.push_back( synapse );
      connectedPreseg.push_back( segment );
    }
    else { //disconnected
      segmentData.numConnected--;

      // Remove this synapse from presynaptic connected synapses.
      removeSynapseFromPresynapticMap_( synData.presynapticMapIndex_,
                                        connectedPresyn, connectedPreseg );

      // Add this synapse to the presynaptic connected synapses.
      synData.presynapticMapIndex_ = (Synapse)potentialPresyn.size();
      potentialPresyn.push_back( synapse );
      potentialPreseg.push_back( segment );
    }

    for (auto h : eventHandlers_) { //TODO handle callbacks in performance-critical method only in Debug?
      h.second->onUpdateSynapsePermanence(synapse, permanence);
    }
}


SegmentIdx Connections::idxOnCellForSegment(const Segment segment) const {
  const vector<Segment> &segments = segmentsForCell(cellForSegment(segment));
  const auto it = std::find(segments.begin(), segments.end(), segment);
  NTA_ASSERT(it != segments.end());
  return (SegmentIdx)std::distance(segments.begin(), it);
}


bool Connections::compareSegments(const Segment a, const Segment b) const {
  const SegmentData &aData = segments_[a];
  const SegmentData &bData = segments_[b];
  // default sort by cell
  if (aData.cell == bData.cell)
    //fallback to ordinals:
    return aData.id < bData.id;
  else return aData.cell < bData.cell;
}


vector<Synapse> Connections::synapsesForPresynapticCell(const CellIdx presynapticCell) const {
  vector<Synapse> all;

  if (potentialSynapsesForPresynapticCell_.count(presynapticCell)) {
    const auto& potential = potentialSynapsesForPresynapticCell_.at(presynapticCell);
    all.assign(potential.cbegin(), potential.cend());
  }

  if (connectedSynapsesForPresynapticCell_.count(presynapticCell)) {
    const auto& connected = connectedSynapsesForPresynapticCell_.at(presynapticCell);
    all.insert( all.cend(), connected.cbegin(), connected.cend());
  }

  return all;
}


void Connections::reset()
{
  if( not timeseries_ ) {
    NTA_WARN << "Connections::reset() called with timeseries=false.";
  }
  previousUpdates_.clear();
  currentUpdates_.clear();
}

vector<SynapseIdx> Connections::computeActivity(const vector<CellIdx> &activePresynapticCells, const bool learn) {

<<<<<<< HEAD
void Connections::computeActivity(
    vector<SynapseIdx> &numActiveConnectedSynapsesForSegment,
    const vector<CellIdx> &activePresynapticCells,
    bool learn)
{
  NTA_ASSERT(numActiveConnectedSynapsesForSegment.size() == segments_.size()) << "The output vector size must match "<< segments_.size();
=======
  vector<SynapseIdx> numActiveConnectedSynapsesForSegment(segments_.size(), 0);
>>>>>>> b7f206f5
  if(learn) iteration_++;

  if( timeseries_ ) {
    // Before each cycle of computation move the currentUpdates to the previous
    // updates, and zero the currentUpdates in preparation for learning.
    previousUpdates_.swap( currentUpdates_ );
    currentUpdates_.clear();
  }

  // Iterate through all connected synapses.
  for (const auto cell : activePresynapticCells) {
    if (connectedSegmentsForPresynapticCell_.count(cell)) {
      for(const auto segment : connectedSegmentsForPresynapticCell_.at(cell)) {
        ++numActiveConnectedSynapsesForSegment[segment];
      }
    }
  }
  return numActiveConnectedSynapsesForSegment;
}


vector<SynapseIdx> Connections::computeActivity(
    vector<SynapseIdx> &numActivePotentialSynapsesForSegment,
    const vector<CellIdx> &activePresynapticCells,
    const bool learn) {
  NTA_ASSERT(numActivePotentialSynapsesForSegment.size() == segments_.size());

  // Iterate through all connected synapses.
  const vector<SynapseIdx>& numActiveConnectedSynapsesForSegment = computeActivity( activePresynapticCells, learn );
  NTA_ASSERT(numActiveConnectedSynapsesForSegment.size() == segments_.size());

  // Iterate through all potential synapses.
  std::copy( numActiveConnectedSynapsesForSegment.begin(),
             numActiveConnectedSynapsesForSegment.end(),
             numActivePotentialSynapsesForSegment.begin());

  for (const auto& cell : activePresynapticCells) {
    if (potentialSegmentsForPresynapticCell_.count(cell)) {
      for(const auto& segment : potentialSegmentsForPresynapticCell_.at(cell)) {
        ++numActivePotentialSynapsesForSegment[segment];
      }
    }
  }
  return numActiveConnectedSynapsesForSegment;
}


void Connections::adaptSegment(const Segment segment, 
                               const SDR &inputs,
                               const Permanence increment,
                               const Permanence decrement, 
			       const bool pruneZeroSynapses)
{
  const auto &inputArray = inputs.getDense();

  if( timeseries_ ) {
    previousUpdates_.resize( synapses_.size(), minPermanence );
    currentUpdates_.resize(  synapses_.size(), minPermanence );
  }

  const auto& synapses = synapsesForSegment(segment);
  for( size_t i = 0; i <  synapses.size(); i++) {
      const auto synapse = synapses[i];
      const SynapseData &synapseData = dataForSynapse(synapse);

      Permanence update;
      if( inputArray[synapseData.presynapticCell] ) {
        update = increment;
      } else {
        update = -decrement;
      }

    //prune permanences that reached zero
    if (pruneZeroSynapses and 
        synapseData.permanence + update < htm::minPermanence + htm::Epsilon) { //new value will disconnect the synapse
      destroySynapse(synapse);
      prunedSyns_++; //for statistics
      i--; // do not advance `i`, as `destroySynapse` just modified inplace the synapses_, so now a `synapses_[i]`
      // is the "next" synapse. 
      continue;
    }

    //update synapse, but for TS only if changed
    if(timeseries_) {
      if( update != previousUpdates_[synapse] ) {
        updateSynapsePermanence(synapse, synapseData.permanence + update);
      }
      currentUpdates_[ synapse ] = update;
    } else {
      updateSynapsePermanence(synapse, synapseData.permanence + update);
    }
  }

  //destroy segment if it has too few synapses left -> will never be able to connect again
  if(pruneZeroSynapses and synapses.size() < connectedThreshold_) { //FIXME this is incorrect! connectedThreshold_ is if > then syn = connected. We need stimulusThreshold_ from TM.
    destroySegment(segment);
    prunedSegs_++; //statistics
  }
}


/**
 * Called for under-performing Segments (can have synapses pruned, etc.). After
 * the call, Segment will have at least segmentThreshold synapses connected, so
 * the Segment could be active next time.
 */
void Connections::raisePermanencesToThreshold(
                  const Segment    segment,
                  const UInt       segmentThreshold)
{
  if( segmentThreshold == 0 ) // No synapses requested to be connected, done.
    return;

  NTA_ASSERT(segment < segments_.size()) << "Accessing segment out of bounds.";
  auto &segData = segments_[segment];
  if( segData.numConnected >= segmentThreshold )
    return;   // The segment already satisfies the requirement, done.

  vector<Synapse> &synapses = segData.synapses;
  if( synapses.empty())
    return;   // No synapses to raise permanences to, no work to do.

  // Prune empty segment? No. 
  // The SP calls this method, but the SP does not do any pruning. 
  // The TM already has code to do pruning, but it doesn't ever call this method.

  // There can be situations when synapses are pruned so the segment has too few
  // synapses to ever activate, so we cannot satisfy the >= segmentThreshold
  // connected.  In this case the method should do the next best thing and
  // connect as many synapses as it can.

  // Keep segmentThreshold within synapses range.
  const auto threshold = std::min((size_t)segmentThreshold, synapses.size());

  // Sort the potential pool by permanence values, and look for the synapse with
  // the N'th greatest permanence, where N is the desired minimum number of
  // connected synapses.  Then calculate how much to increase the N'th synapses
  // permance by such that it becomes a connected synapse.  After that there
  // will be at least N synapses connected.

  // Threshold is ensured to be >=1 by condition at very beginning if(thresh == 0)... 
  auto minPermSynPtr = synapses.begin() + threshold - 1;

  const auto permanencesGreater = [&](const Synapse &A, const Synapse &B)
    { return synapses_[A].permanence > synapses_[B].permanence; };
  // Do a partial sort, it's faster than a full sort.
  std::nth_element(synapses.begin(), minPermSynPtr, synapses.end(), permanencesGreater);

  const Real increment = connectedThreshold_ - synapses_[ *minPermSynPtr ].permanence;
  if( increment <= 0 ) // If minPermSynPtr is already connected then ...
    return;            // Enough synapses are already connected.

  // Raise the permanence of all synapses in the potential pool uniformly.
  bumpSegment(segment, increment);
}


void Connections::synapseCompetition(
                    const Segment    segment,
                    const SynapseIdx minimumSynapses,
                    const SynapseIdx maximumSynapses)
{
  NTA_ASSERT( minimumSynapses <= maximumSynapses);
  NTA_ASSERT( maximumSynapses > 0 );

  const auto &segData = dataForSegment( segment );

  if( segData.synapses.empty())
    return;   // No synapses to work with, no work to do.

  // Sort the potential pool by permanence values, and look for the synapse with
  // the N'th greatest permanence, where N is the desired number of connected
  // synapses.  Then calculate how much to change the N'th synapses permance by
  // such that it becomes a connected synapse.  After that there will be exactly
  // N synapses connected.
  SynapseIdx desiredConnected;
  if( segData.numConnected < minimumSynapses ) {
    desiredConnected = minimumSynapses;
  }
  else if( segData.numConnected > maximumSynapses ) {
    desiredConnected = maximumSynapses;
  }
  else {
    return;  // The segment already satisfies the requirements, done.
  }
  // Can't connect more synapses than there are in the potential pool.
  desiredConnected = std::min( (SynapseIdx) segData.synapses.size(), desiredConnected);
  // The N'th synapse is at index N-1
  if( desiredConnected != 0 ) {
    desiredConnected--;
  }
  // else {
  //   Corner case: there are no synapses on this segment.
  // }

  vector<Permanence> permanences; permanences.reserve( segData.synapses.size() );
  for( Synapse syn : segData.synapses )
    permanences.push_back( synapses_[syn].permanence );

  // Do a partial sort, it's faster than a full sort.
  auto minPermPtr = permanences.begin() + (segData.synapses.size() - 1 - desiredConnected);
  std::nth_element(permanences.begin(), minPermPtr, permanences.end());

  Permanence delta = (connectedThreshold_ + htm::Epsilon) - *minPermPtr;

  // Change the permance of all synapses in the potential pool uniformly.
  bumpSegment( segment, delta ) ;
}


void Connections::bumpSegment(const Segment segment, const Permanence delta) {
  const vector<Synapse> &synapses = synapsesForSegment(segment);
  // TODO: vectorize?
  for( const auto syn : synapses ) {
    updateSynapsePermanence(syn, synapses_[syn].permanence + delta);
  }
}


void Connections::destroyMinPermanenceSynapses(
                              const Segment segment, Int nDestroy,
                              const vector<CellIdx> &excludeCells)
{
  NTA_ASSERT( nDestroy >= 0 );

  // Don't destroy any cells that are in excludeCells.
  vector<Synapse> destroyCandidates;
  for( Synapse synapse : synapsesForSegment(segment)) {
    const CellIdx presynapticCell = dataForSynapse(synapse).presynapticCell;

    if( not std::binary_search(excludeCells.cbegin(), excludeCells.cend(), presynapticCell)) {
      destroyCandidates.push_back(synapse);
    }
  }

  const auto comparePermanences = [&](const Synapse A, const Synapse B) {
    const Permanence A_perm = dataForSynapse(A).permanence;
    const Permanence B_perm = dataForSynapse(B).permanence;
    if( A_perm == B_perm ) {
      return A < B;
    }
    else {
      return A_perm < B_perm;
    }
  };
  std::sort(destroyCandidates.begin(), destroyCandidates.end(), comparePermanences);

  nDestroy = std::min( nDestroy, (Int) destroyCandidates.size() );
  for(Int i = 0; i < nDestroy; i++) {
    destroySynapse( destroyCandidates[i] );
  }
}


namespace htm {
/**
 * print statistics in human readable form
 */ 
std::ostream& operator<< (std::ostream& stream, const Connections& self)
{
  stream << "Connections:" << std::endl;
  const auto numPresyns = self.potentialSynapsesForPresynapticCell_.size();
  stream << "    Inputs (" << numPresyns
         << ") ~> Outputs (" << self.cells_.size()
         << ") via Segments (" << self.numSegments() << ")" << std::endl;

  UInt        segmentsMin   = -1;
  Real        segmentsMean  = 0.0f;
  UInt        segmentsMax   = 0u;
  UInt        potentialMin  = -1;
  Real        potentialMean = 0.0f;
  UInt        potentialMax  = 0;
  SynapseIdx  connectedMin  = -1;
  Real        connectedMean = 0.0f;
  SynapseIdx  connectedMax  = 0;
  UInt        synapsesDead      = 0;
  UInt        synapsesSaturated = 0;
  for( const auto cellData : self.cells_ )
  {
    const UInt numSegments = (UInt) cellData.segments.size();
    segmentsMin   = std::min( segmentsMin, numSegments );
    segmentsMax   = std::max( segmentsMax, numSegments );
    segmentsMean += numSegments;

    for( const auto seg : cellData.segments ) {
      const auto &segData = self.dataForSegment( seg );

      const UInt numPotential = (UInt) segData.synapses.size();
      potentialMin   = std::min( potentialMin, numPotential );
      potentialMax   = std::max( potentialMax, numPotential );
      potentialMean += numPotential;

      connectedMin   = std::min( connectedMin, segData.numConnected );
      connectedMax   = std::max( connectedMax, segData.numConnected );
      connectedMean += segData.numConnected;

      for( const auto syn : segData.synapses ) {
        const auto &synData = self.dataForSynapse( syn );
        if( synData.permanence <= minPermanence + Epsilon )
          { synapsesDead++; }
        else if( synData.permanence >= maxPermanence - Epsilon )
          { synapsesSaturated++; }
      }
    }
  }
  segmentsMean  = segmentsMean  / self.numCells();
  potentialMean = potentialMean / self.numSegments();
  connectedMean = connectedMean / self.numSegments();

  stream << "    Segments on Cell Min/Mean/Max " //TODO print std dev too
         << segmentsMin << " / " << segmentsMean << " / " << segmentsMax << std::endl;
  stream << "    Potential Synapses on Segment Min/Mean/Max "
         << potentialMin << " / " << potentialMean << " / " << potentialMax << std::endl;
  stream << "    Connected Synapses on Segment Min/Mean/Max "
         << connectedMin << " / " << connectedMean << " / " << connectedMax << std::endl;

  stream << "    Synapses Dead (" << (Real) synapsesDead / self.numSynapses()
         << "%) Saturated (" <<   (Real) synapsesSaturated / self.numSynapses() << "%)" << std::endl;
  stream << "    Synapses pruned (" << (Real) self.prunedSyns_ / self.numSynapses() 
	 << "%) Segments pruned (" << (Real) self.prunedSegs_ / self.numSegments() << "%)" << std::endl;

  return stream;
}
}



bool Connections::operator==(const Connections &other) const {
  if (cells_.size() != other.cells_.size())
    return false;

  if(iteration_ != other.iteration_) return false;

  for (CellIdx i = 0; i < static_cast<CellIdx>(cells_.size()); i++) {
    const CellData &cellData = cells_[i];
    const CellData &otherCellData = other.cells_[i];

    if (cellData.segments.size() != otherCellData.segments.size()) {
      return false;
    }

    for (SegmentIdx j = 0; j < static_cast<SegmentIdx>(cellData.segments.size()); j++) {
      const Segment segment = cellData.segments[j];
      const SegmentData &segmentData = segments_[segment];
      const Segment otherSegment = otherCellData.segments[j];
      const SegmentData &otherSegmentData = other.segments_[otherSegment];

      if (segmentData.synapses.size() != otherSegmentData.synapses.size() ||
          segmentData.cell != otherSegmentData.cell) {
        return false;
      }

      for (SynapseIdx k = 0; k < static_cast<SynapseIdx>(segmentData.synapses.size()); k++) {
        const Synapse synapse = segmentData.synapses[k];
        const SynapseData &synapseData = synapses_[synapse];
        const Synapse otherSynapse = otherSegmentData.synapses[k];
        const SynapseData &otherSynapseData = other.synapses_[otherSynapse];

        if (synapseData.presynapticCell != otherSynapseData.presynapticCell ||
            synapseData.permanence != otherSynapseData.permanence) {
          return false;
        }

        // Two functionally identical instances may have different flatIdxs.
        NTA_ASSERT(synapseData.segment == segment);
        NTA_ASSERT(otherSynapseData.segment == otherSegment);
      }
    }
  }

  return true;
}
<|MERGE_RESOLUTION|>--- conflicted
+++ resolved
@@ -374,16 +374,7 @@
 
 vector<SynapseIdx> Connections::computeActivity(const vector<CellIdx> &activePresynapticCells, const bool learn) {
 
-<<<<<<< HEAD
-void Connections::computeActivity(
-    vector<SynapseIdx> &numActiveConnectedSynapsesForSegment,
-    const vector<CellIdx> &activePresynapticCells,
-    bool learn)
-{
-  NTA_ASSERT(numActiveConnectedSynapsesForSegment.size() == segments_.size()) << "The output vector size must match "<< segments_.size();
-=======
   vector<SynapseIdx> numActiveConnectedSynapsesForSegment(segments_.size(), 0);
->>>>>>> b7f206f5
   if(learn) iteration_++;
 
   if( timeseries_ ) {
