--- conflicted
+++ resolved
@@ -265,11 +265,7 @@
   NTA_ASSERT(*synapseOnSegment == synapse);
 
   segmentData.synapses.erase(synapseOnSegment);
-<<<<<<< HEAD
-  destroyedSynapses_.push_back(synapse);
-=======
   destroyedSynapses_++;
->>>>>>> 4ccb7481
 }
 
 
