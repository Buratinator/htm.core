/* ---------------------------------------------------------------------
 * HTM Community Edition of NuPIC
 * Copyright (C) 2014-2016, Numenta, Inc.
 *
 * This program is free software: you can redistribute it and/or modify
 * it under the terms of the GNU Affero Public License version 3 as
 * published by the Free Software Foundation.
 *
 * This program is distributed in the hope that it will be useful,
 * but WITHOUT ANY WARRANTY; without even the implied warranty of
 * MERCHANTABILITY or FITNESS FOR A PARTICULAR PURPOSE.
 * See the GNU Affero Public License for more details.
 *
 * You should have received a copy of the GNU Affero Public License
 * along with this program.  If not, see http://www.gnu.org/licenses.
 * ---------------------------------------------------------------------- */

/** @file
 * Implementation of Connections
 */

#include <algorithm> // nth_element
#include <climits>
#include <iomanip>
#include <iostream>

#include <htm/algorithms/Connections.hpp>

using std::endl;
using std::string;
using std::vector;
using namespace htm;

Connections::Connections(const CellIdx numCells, 
		         const Permanence connectedThreshold, 
			 const bool timeseries) {
  initialize(numCells, connectedThreshold, timeseries);
}

void Connections::initialize(CellIdx numCells, Permanence connectedThreshold, bool timeseries) {
  cells_ = vector<CellData>(numCells);
  segments_.clear();
  destroyedSegments_.clear();
  synapses_.clear();
  destroyedSynapses_.clear();
  potentialSynapsesForPresynapticCell_.clear();
  connectedSynapsesForPresynapticCell_.clear();
  potentialSegmentsForPresynapticCell_.clear();
  connectedSegmentsForPresynapticCell_.clear();
  eventHandlers_.clear();
  NTA_CHECK(connectedThreshold >= minPermanence);
  NTA_CHECK(connectedThreshold <= maxPermanence);
  connectedThreshold_ = connectedThreshold - htm::Epsilon;
  iteration_ = 0;

  nextEventToken_ = 0;

  timeseries_ = timeseries;
  reset();
}

UInt32 Connections::subscribe(ConnectionsEventHandler *handler) {
  UInt32 token = nextEventToken_++;
  eventHandlers_[token] = handler;
  return token;
}

void Connections::unsubscribe(UInt32 token) {
  delete eventHandlers_.at(token);
  eventHandlers_.erase(token);
}

Segment Connections::createSegment(const CellIdx cell, 
	                           const SegmentIdx maxSegmentsPerCell) {

  //limit number of segmets per cell. If exceeded, remove the least recently used ones.
  NTA_ASSERT(maxSegmentsPerCell > 0);
  while (numSegments(cell) >= maxSegmentsPerCell) {
    const auto& destroyCandidates = segmentsForCell(cell);
    const auto compareSegmentsByLRU = [&](const Segment a, const Segment b) {
	if(dataForSegment(a).lastUsed == dataForSegment(b).lastUsed) {
	  return a < b; //needed for deterministic sort
        } 
	else return dataForSegment(a).lastUsed < dataForSegment(b).lastUsed; //sort segments by access time
      };
    const auto leastRecentlyUsedSegment = std::min_element(destroyCandidates.cbegin(), 
        destroyCandidates.cend(), compareSegmentsByLRU);

    destroySegment(*leastRecentlyUsedSegment);
  }

  //proceed to create a new segment
  Segment segment;
  if (!destroyedSegments_.empty() ) { //reuse old, destroyed segs
    segment = destroyedSegments_.back();
    destroyedSegments_.pop_back();
  } else { //create a new segment
    NTA_CHECK(segments_.size() < std::numeric_limits<Segment>::max()) << "Add segment failed: Range of Segment (data-type) insufficinet size."
	    << (size_t)segments_.size() << " < " << (size_t)std::numeric_limits<Segment>::max();
    segment = static_cast<Segment>(segments_.size());
    const SegmentData& segmentData = SegmentData(cell, iteration_, nextSegmentOrdinal_++);
    segments_.push_back(segmentData);
  }

  CellData &cellData = cells_[cell];
  cellData.segments.push_back(segment); //assign the new segment to its mother-cell

  for (auto h : eventHandlers_) {
    h.second->onCreateSegment(segment);
  }

  return segment;
}


Synapse Connections::createSynapse(Segment segment,
                                   CellIdx presynapticCell,
                                   Permanence permanence) {
  // Get an index into the synapses_ list, for the new synapse to reside at.
  Synapse synapse;
  if (!destroyedSynapses_.empty() ) {
    synapse = destroyedSynapses_.back();
    destroyedSynapses_.pop_back();
  } else {
    NTA_CHECK(synapses_.size() < std::numeric_limits<Synapse>::max()) << "Add synapse failed: Range of Synapse (data-type) insufficient size."
	    << synapses_.size() << " < " << (size_t)std::numeric_limits<Synapse>::max();
    synapse = static_cast<Synapse>(synapses_.size());
    synapses_.push_back(SynapseData());
  }

  // Fill in the new synapse's data
  SynapseData &synapseData    = synapses_[synapse];
  synapseData.presynapticCell = presynapticCell;
  synapseData.segment         = segment;
  synapseData.id              = nextSynapseOrdinal_++; //TODO move these to SynData constructor
  // Start in disconnected state.
  synapseData.permanence           = connectedThreshold_ - 1.0f;
  synapseData.presynapticMapIndex_ = 
    (Synapse)potentialSynapsesForPresynapticCell_[presynapticCell].size();
  potentialSynapsesForPresynapticCell_[presynapticCell].push_back(synapse);
  potentialSegmentsForPresynapticCell_[presynapticCell].push_back(segment);

  SegmentData &segmentData = segments_[segment];
  segmentData.synapses.push_back(synapse);


  for (auto h : eventHandlers_) {
    h.second->onCreateSynapse(synapse);
  }

  updateSynapsePermanence(synapse, permanence);

  return synapse;
}

bool Connections::segmentExists_(const Segment segment) const {
  const SegmentData &segmentData = segments_[segment];
  const vector<Segment> &segmentsOnCell = cells_[segmentData.cell].segments;
  return (std::find(segmentsOnCell.cbegin(), segmentsOnCell.cend(), segment) !=
          segmentsOnCell.cend());
}

bool Connections::synapseExists_(const Synapse synapse) const {
  const SynapseData &synapseData = synapses_[synapse];
  const vector<Synapse> &synapsesOnSegment =
      segments_[synapseData.segment].synapses;
  return (std::find(synapsesOnSegment.begin(), synapsesOnSegment.end(),
                    synapse) != synapsesOnSegment.end());
}

/**
 * Helper method to remove a synapse from a presynaptic map, by moving the
 * last synapse in the list over this synapse.
 */
void Connections::removeSynapseFromPresynapticMap_(
    const Synapse index,
    vector<Synapse> &preSynapses,
    vector<Segment> &preSegments)
{
  NTA_ASSERT( !preSynapses.empty() );
  NTA_ASSERT( index < preSynapses.size() );
  NTA_ASSERT( preSynapses.size() == preSegments.size() );

  const auto move = preSynapses.back();
  synapses_[move].presynapticMapIndex_ = index;
  preSynapses[index] = move;
  preSynapses.pop_back();

  preSegments[index] = preSegments.back();
  preSegments.pop_back();
}


void Connections::destroySegment(const Segment segment) {
  NTA_ASSERT(segmentExists_(segment));
  for (auto h : eventHandlers_) {
    h.second->onDestroySegment(segment);
  }

  SegmentData &segmentData = segments_[segment];

  // Destroy synapses from the end of the list, so that the index-shifting is
  // easier to do.
  while( !segmentData.synapses.empty() )
    destroySynapse(segmentData.synapses.back());

  CellData &cellData = cells_[segmentData.cell];

  const auto segmentOnCell = std::find(cellData.segments.cbegin(), cellData.segments.cend(), segment);
  NTA_ASSERT(segmentOnCell != cellData.segments.cend()) << "Segment to be destroyed not found on the cell!";
  NTA_ASSERT(*segmentOnCell == segment);

  cellData.segments.erase(segmentOnCell);
  destroyedSegments_.push_back(segment);
}


void Connections::destroySynapse(const Synapse synapse) {
  NTA_ASSERT(synapseExists_(synapse));
  for (auto h : eventHandlers_) {
    h.second->onDestroySynapse(synapse);
  }

  const SynapseData &synapseData = synapses_[synapse];
        SegmentData &segmentData = segments_[synapseData.segment];
  const auto         presynCell  = synapseData.presynapticCell;

  if( synapseData.permanence >= connectedThreshold_ ) {
    segmentData.numConnected--;

    removeSynapseFromPresynapticMap_(
      synapseData.presynapticMapIndex_,
      connectedSynapsesForPresynapticCell_.at( presynCell ),
      connectedSegmentsForPresynapticCell_.at( presynCell ));

    if( connectedSynapsesForPresynapticCell_.at( presynCell ).empty() ){
      connectedSynapsesForPresynapticCell_.erase( presynCell );
      connectedSegmentsForPresynapticCell_.erase( presynCell );
    }
  }
  else {
    removeSynapseFromPresynapticMap_(
      synapseData.presynapticMapIndex_,
      potentialSynapsesForPresynapticCell_.at( presynCell ),
      potentialSegmentsForPresynapticCell_.at( presynCell ));

    if( potentialSynapsesForPresynapticCell_.at( presynCell ).empty() ){
      potentialSynapsesForPresynapticCell_.erase( presynCell );
      potentialSegmentsForPresynapticCell_.erase( presynCell );
    }
  }

  const auto synapseOnSegment =
      std::lower_bound(segmentData.synapses.cbegin(), segmentData.synapses.cend(),
                       synapse, 
		       [&](const Synapse a, const Synapse b) -> bool {
			 return dataForSynapse(a).id < dataForSynapse(b).id;
                       });

  NTA_ASSERT(synapseOnSegment != segmentData.synapses.end());
  NTA_ASSERT(*synapseOnSegment == synapse);

  segmentData.synapses.erase(synapseOnSegment);

  destroyedSynapses_.push_back(synapse);
}


void Connections::updateSynapsePermanence(const Synapse synapse,
                                          Permanence permanence) {
  permanence = std::min(permanence, maxPermanence );
  permanence = std::max(permanence, minPermanence );

  auto &synData = synapses_[synapse];
  
  const bool before = synData.permanence >= connectedThreshold_;
  const bool after  = permanence         >= connectedThreshold_;

  // update the permanence
  synData.permanence = permanence;

  if( before == after ) { //no change in dis/connected status
      return;
  }
    const auto &presyn    = synData.presynapticCell;
    auto &potentialPresyn = potentialSynapsesForPresynapticCell_[presyn];
    auto &potentialPreseg = potentialSegmentsForPresynapticCell_[presyn];
    auto &connectedPresyn = connectedSynapsesForPresynapticCell_[presyn];
    auto &connectedPreseg = connectedSegmentsForPresynapticCell_[presyn];
    const auto &segment   = synData.segment;
    auto &segmentData     = segments_[segment];
    
    if( after ) { //connect
      segmentData.numConnected++;

      // Remove this synapse from presynaptic potential synapses.
      removeSynapseFromPresynapticMap_( synData.presynapticMapIndex_,
                                        potentialPresyn, potentialPreseg );

      // Add this synapse to the presynaptic connected synapses.
      synData.presynapticMapIndex_ = (Synapse)connectedPresyn.size();
      connectedPresyn.push_back( synapse );
      connectedPreseg.push_back( segment );
    }
    else { //disconnected
      segmentData.numConnected--;

      // Remove this synapse from presynaptic connected synapses.
      removeSynapseFromPresynapticMap_( synData.presynapticMapIndex_,
                                        connectedPresyn, connectedPreseg );

      // Add this synapse to the presynaptic connected synapses.
      synData.presynapticMapIndex_ = (Synapse)potentialPresyn.size();
      potentialPresyn.push_back( synapse );
      potentialPreseg.push_back( segment );
    }

    for (auto h : eventHandlers_) { //TODO handle callbacks in performance-critical method only in Debug?
      h.second->onUpdateSynapsePermanence(synapse, permanence);
    }
}


SegmentIdx Connections::idxOnCellForSegment(const Segment segment) const {
  const vector<Segment> &segments = segmentsForCell(cellForSegment(segment));
  const auto it = std::find(segments.begin(), segments.end(), segment);
  NTA_ASSERT(it != segments.end());
  return (SegmentIdx)std::distance(segments.begin(), it);
}


void Connections::mapSegmentsToCells(const Segment *segments_begin,
                                     const Segment *segments_end,
                                     CellIdx *cells_begin) const {
  CellIdx *out = cells_begin;

  for (auto segment = segments_begin; segment != segments_end;
       ++segment, ++out) {
    NTA_ASSERT(segmentExists_(*segment));
    *out = segments_[*segment].cell;
  }
}


bool Connections::compareSegments(const Segment a, const Segment b) const {
  const SegmentData &aData = segments_[a];
  const SegmentData &bData = segments_[b];
  // default sort by cell
  if (aData.cell == bData.cell)
    //fallback to ordinals:
    return aData.id < bData.id;
  else return aData.cell < bData.cell;
}


vector<Synapse> Connections::synapsesForPresynapticCell(const CellIdx presynapticCell) const {
  vector<Synapse> all;

  if (potentialSynapsesForPresynapticCell_.count(presynapticCell)) {
    const auto& potential = potentialSynapsesForPresynapticCell_.at(presynapticCell);
    all.assign(potential.cbegin(), potential.cend());
  }

  if (connectedSynapsesForPresynapticCell_.count(presynapticCell)) {
    const auto& connected = connectedSynapsesForPresynapticCell_.at(presynapticCell);
    all.insert( all.cend(), connected.cbegin(), connected.cend());
  }

  return all;
}


void Connections::reset()
{
  if( not timeseries_ ) {
    NTA_WARN << "Connections::reset() called with timeseries=false.";
  }
  previousUpdates_.clear();
  currentUpdates_.clear();
}

<<<<<<< HEAD
void Connections::computeActivity(
    vector<SynapseIdx> &numActiveConnectedSynapsesForSegment,
    const vector<CellIdx> &activePresynapticCells) const
{
  NTA_ASSERT(numActiveConnectedSynapsesForSegment.size() == segments_.size());
=======
vector<SynapseIdx> Connections::computeActivity(const vector<CellIdx> &activePresynapticCells, const bool learn) {

  vector<SynapseIdx> numActiveConnectedSynapsesForSegment(segments_.size(), 0);
  if(learn) iteration_++;
>>>>>>> 63ac4782

  if( timeseries_ ) {
    // Before each cycle of computation move the currentUpdates to the previous
    // updates, and zero the currentUpdates in preparation for learning.
    previousUpdates_.swap( currentUpdates_ );
    currentUpdates_.clear();
  }

  // Iterate through all connected synapses.
  for (const auto& cell : activePresynapticCells) {
    if (connectedSegmentsForPresynapticCell_.count(cell)) {
      for(const auto& segment : connectedSegmentsForPresynapticCell_.at(cell)) {
        ++numActiveConnectedSynapsesForSegment[segment];
      }
    }
  }
  return numActiveConnectedSynapsesForSegment;
}


<<<<<<< HEAD
void Connections::computeActivity(
    vector<SynapseIdx> &numActiveConnectedSynapsesForSegment,
    vector<SynapseIdx> &numActivePotentialSynapsesForSegment,
    const vector<CellIdx> &activePresynapticCells) const {
  NTA_ASSERT(numActiveConnectedSynapsesForSegment.size() == segments_.size());
=======
vector<SynapseIdx> Connections::computeActivity(
    vector<SynapseIdx> &numActivePotentialSynapsesForSegment,
    const vector<CellIdx> &activePresynapticCells,
    const bool learn) {
>>>>>>> 63ac4782
  NTA_ASSERT(numActivePotentialSynapsesForSegment.size() == segments_.size());

  // Iterate through all connected synapses.
  const vector<SynapseIdx>& numActiveConnectedSynapsesForSegment = computeActivity( activePresynapticCells, learn );
  NTA_ASSERT(numActiveConnectedSynapsesForSegment.size() == segments_.size());

  // Iterate through all potential synapses.
  std::copy( numActiveConnectedSynapsesForSegment.begin(),
             numActiveConnectedSynapsesForSegment.end(),
             numActivePotentialSynapsesForSegment.begin());

  for (const auto& cell : activePresynapticCells) {
    if (potentialSegmentsForPresynapticCell_.count(cell)) {
      for(const auto& segment : potentialSegmentsForPresynapticCell_.at(cell)) {
        ++numActivePotentialSynapsesForSegment[segment];
      }
    }
  }
  return numActiveConnectedSynapsesForSegment;
}


void Connections::adaptSegment(const Segment segment, 
                               const SDR &inputs,
                               const Permanence increment,
                               const Permanence decrement, 
			       const bool pruneZeroSynapses)
{
  const auto &inputArray = inputs.getDense();

  if( timeseries_ ) {
    previousUpdates_.resize( synapses_.size(), minPermanence );
    currentUpdates_.resize(  synapses_.size(), minPermanence );
  }

  const auto& synapses = synapsesForSegment(segment);
  for( size_t i = 0; i <  synapses.size(); i++) {
      const auto synapse = synapses[i];
      const SynapseData &synapseData = dataForSynapse(synapse);

      Permanence update;
      if( inputArray[synapseData.presynapticCell] ) {
        update = increment;
      } else {
        update = -decrement;
      }

    //prune permanences that reached zero
    if (pruneZeroSynapses and 
        synapseData.permanence + update < htm::minPermanence + htm::Epsilon) { //new value will disconnect the synapse
      destroySynapse(synapse);
      prunedSyns_++; //for statistics
      i--; // do not advance `i`, as `destroySynapse` just modified inplace the synapses_, so now a `synapses_[i]`
      // is the "next" synapse. 
      continue;
    }

    //update synapse, but for TS only if changed
    if(timeseries_) {
      if( update != previousUpdates_[synapse] ) {
        updateSynapsePermanence(synapse, synapseData.permanence + update);
      }
      currentUpdates_[ synapse ] = update;
    } else {
      updateSynapsePermanence(synapse, synapseData.permanence + update);
    }
  }

  //destroy segment if it has too few synapses left -> will never be able to connect again
  if(pruneZeroSynapses and synapses.size() < connectedThreshold_) { //FIXME this is incorrect! connectedThreshold_ is if > then syn = connected. We need stimulusThreshold_ from TM.
    destroySegment(segment);
    prunedSegs_++; //statistics
  }
}


/**
 * Called for under-performing Segments (can have synapses pruned, etc.). After
 * the call, Segment will have at least segmentThreshold synapses connected, so
 * the Segment could be active next time.
 */
void Connections::raisePermanencesToThreshold(
                  const Segment    segment,
                  const UInt       segmentThreshold)
{
  if( segmentThreshold == 0 ) // No synapses requested to be connected, done.
    return;

  NTA_ASSERT(segment < segments_.size()) << "Accessing segment out of bounds.";
  auto &segData = segments_[segment];
  if( segData.numConnected >= segmentThreshold )
    return;   // The segment already satisfies the requirement, done.

  vector<Synapse> &synapses = segData.synapses;
  if( synapses.empty())
    return;   // No synapses to raise permanences to, no work to do.

  // Prune empty segment? No. 
  // The SP calls this method, but the SP does not do any pruning. 
  // The TM already has code to do pruning, but it doesn't ever call this method.

  // There can be situations when synapses are pruned so the segment has too few
  // synapses to ever activate, so we cannot satisfy the >= segmentThreshold
  // connected.  In this case the method should do the next best thing and
  // connect as many synapses as it can.

  // Keep segmentThreshold within synapses range.
  const auto threshold = std::min((size_t)segmentThreshold, synapses.size());

  // Sort the potential pool by permanence values, and look for the synapse with
  // the N'th greatest permanence, where N is the desired minimum number of
  // connected synapses.  Then calculate how much to increase the N'th synapses
  // permance by such that it becomes a connected synapse.  After that there
  // will be at least N synapses connected.

  // Threshold is ensured to be >=1 by condition at very beginning if(thresh == 0)... 
  auto minPermSynPtr = synapses.begin() + threshold - 1;

  const auto permanencesGreater = [&](const Synapse &A, const Synapse &B)
    { return synapses_[A].permanence > synapses_[B].permanence; };
  // Do a partial sort, it's faster than a full sort.
  std::nth_element(synapses.begin(), minPermSynPtr, synapses.end(), permanencesGreater);

  const Real increment = connectedThreshold_ - synapses_[ *minPermSynPtr ].permanence;
  if( increment <= 0 ) // If minPermSynPtr is already connected then ...
    return;            // Enough synapses are already connected.

  // Raise the permanence of all synapses in the potential pool uniformly.
  bumpSegment(segment, increment);
}


void Connections::synapseCompetition(
                    const Segment    segment,
                    const SynapseIdx minimumSynapses,
                    const SynapseIdx maximumSynapses)
{
  NTA_ASSERT( minimumSynapses <= maximumSynapses);
  NTA_ASSERT( maximumSynapses > 0 );

  const auto &segData = dataForSegment( segment );

  if( segData.synapses.empty())
    return;   // No synapses to work with, no work to do.

  // Sort the potential pool by permanence values, and look for the synapse with
  // the N'th greatest permanence, where N is the desired number of connected
  // synapses.  Then calculate how much to change the N'th synapses permance by
  // such that it becomes a connected synapse.  After that there will be exactly
  // N synapses connected.
  SynapseIdx desiredConnected;
  if( segData.numConnected < minimumSynapses ) {
    desiredConnected = minimumSynapses;
  }
  else if( segData.numConnected > maximumSynapses ) {
    desiredConnected = maximumSynapses;
  }
  else {
    return;  // The segment already satisfies the requirements, done.
  }
  // Can't connect more synapses than there are in the potential pool.
  desiredConnected = std::min( (SynapseIdx) segData.synapses.size(), desiredConnected);
  // The N'th synapse is at index N-1
  if( desiredConnected != 0 ) {
    desiredConnected--;
  }
  // else {
  //   Corner case: there are no synapses on this segment.
  // }

  vector<Permanence> permanences; permanences.reserve( segData.synapses.size() );
  for( Synapse syn : segData.synapses )
    permanences.push_back( synapses_[syn].permanence );

  // Do a partial sort, it's faster than a full sort.
  auto minPermPtr = permanences.begin() + (segData.synapses.size() - 1 - desiredConnected);
  std::nth_element(permanences.begin(), minPermPtr, permanences.end());

  Permanence delta = (connectedThreshold_ + htm::Epsilon) - *minPermPtr;

  // Change the permance of all synapses in the potential pool uniformly.
  bumpSegment( segment, delta ) ;
}


void Connections::bumpSegment(const Segment segment, const Permanence delta) {
  const vector<Synapse> &synapses = synapsesForSegment(segment);
  // TODO: vectorize?
  for( const auto syn : synapses ) {
    updateSynapsePermanence(syn, synapses_[syn].permanence + delta);
  }
}


void Connections::destroyMinPermanenceSynapses(
                              const Segment segment, Int nDestroy,
                              const vector<CellIdx> &excludeCells)
{
  NTA_ASSERT( nDestroy >= 0 );
  if( nDestroy <= 0 ) return; // Nothing to do.

  // Don't destroy any cells that are in excludeCells.
  vector<Synapse> destroyCandidates;
  for( Synapse synapse : synapsesForSegment(segment)) {
    const CellIdx presynapticCell = dataForSynapse(synapse).presynapticCell;

    if( not std::binary_search(excludeCells.cbegin(), excludeCells.cend(), presynapticCell)) {
      destroyCandidates.push_back(synapse);
    }
  }

  const auto comparePermanences = [&](const Synapse A, const Synapse B) {
    const Permanence A_perm = dataForSynapse(A).permanence;
    const Permanence B_perm = dataForSynapse(B).permanence;
    if( A_perm == B_perm ) {
      return A < B;
    }
    else {
      return A_perm < B_perm;
    }
  };
  std::sort(destroyCandidates.begin(), destroyCandidates.end(), comparePermanences);

  nDestroy = std::min( nDestroy, (Int) destroyCandidates.size() );
  for(Int i = 0; i < nDestroy; i++) {
    destroySynapse( destroyCandidates[i] );
  }
}


namespace htm {
/**
 * print statistics in human readable form
 */ 
std::ostream& operator<< (std::ostream& stream, const Connections& self)
{
  stream << "Connections:" << std::endl;
  const auto numPresyns = self.potentialSynapsesForPresynapticCell_.size();
  stream << "    Inputs (" << numPresyns
         << ") ~> Outputs (" << self.cells_.size()
         << ") via Segments (" << self.numSegments() << ")" << std::endl;

  UInt        segmentsMin   = -1;
  Real        segmentsMean  = 0.0f;
  UInt        segmentsMax   = 0u;
  UInt        potentialMin  = -1;
  Real        potentialMean = 0.0f;
  UInt        potentialMax  = 0;
  SynapseIdx  connectedMin  = -1;
  Real        connectedMean = 0.0f;
  SynapseIdx  connectedMax  = 0;
  UInt        synapsesDead      = 0;
  UInt        synapsesSaturated = 0;
  for( const auto cellData : self.cells_ )
  {
    const UInt numSegments = (UInt) cellData.segments.size();
    segmentsMin   = std::min( segmentsMin, numSegments );
    segmentsMax   = std::max( segmentsMax, numSegments );
    segmentsMean += numSegments;

    for( const auto seg : cellData.segments ) {
      const auto &segData = self.dataForSegment( seg );

      const UInt numPotential = (UInt) segData.synapses.size();
      potentialMin   = std::min( potentialMin, numPotential );
      potentialMax   = std::max( potentialMax, numPotential );
      potentialMean += numPotential;

      connectedMin   = std::min( connectedMin, segData.numConnected );
      connectedMax   = std::max( connectedMax, segData.numConnected );
      connectedMean += segData.numConnected;

      for( const auto syn : segData.synapses ) {
        const auto &synData = self.dataForSynapse( syn );
        if( synData.permanence <= minPermanence + Epsilon )
          { synapsesDead++; }
        else if( synData.permanence >= maxPermanence - Epsilon )
          { synapsesSaturated++; }
      }
    }
  }
  segmentsMean  = segmentsMean  / self.numCells();
  potentialMean = potentialMean / self.numSegments();
  connectedMean = connectedMean / self.numSegments();

  stream << "    Segments on Cell Min/Mean/Max " //TODO print std dev too
         << segmentsMin << " / " << segmentsMean << " / " << segmentsMax << std::endl;
  stream << "    Potential Synapses on Segment Min/Mean/Max "
         << potentialMin << " / " << potentialMean << " / " << potentialMax << std::endl;
  stream << "    Connected Synapses on Segment Min/Mean/Max "
         << connectedMin << " / " << connectedMean << " / " << connectedMax << std::endl;

  stream << "    Synapses Dead (" << (Real) synapsesDead / self.numSynapses()
         << "%) Saturated (" <<   (Real) synapsesSaturated / self.numSynapses() << "%)" << std::endl;
  stream << "    Synapses pruned (" << (Real) self.prunedSyns_ / self.numSynapses() 
	 << "%) Segments pruned (" << (Real) self.prunedSegs_ / self.numSegments() << "%)" << std::endl;
  stream << "    Buffer for destroyed synapses: " << self.destroyedSynapses_.size() << " \t buffer for destr. segments: "
	 << self.destroyedSegments_.size() << std::endl; 

  return stream;
}
}



bool Connections::operator==(const Connections &other) const {
  if (cells_.size() != other.cells_.size())
    return false;

  if(iteration_ != other.iteration_) return false;

  for (CellIdx i = 0; i < static_cast<CellIdx>(cells_.size()); i++) {
    const CellData &cellData = cells_[i];
    const CellData &otherCellData = other.cells_[i];

    if (cellData.segments.size() != otherCellData.segments.size()) {
      return false;
    }

    for (SegmentIdx j = 0; j < static_cast<SegmentIdx>(cellData.segments.size()); j++) {
      const Segment segment = cellData.segments[j];
      const SegmentData &segmentData = segments_[segment];
      const Segment otherSegment = otherCellData.segments[j];
      const SegmentData &otherSegmentData = other.segments_[otherSegment];

      if (segmentData.synapses.size() != otherSegmentData.synapses.size() ||
          segmentData.cell != otherSegmentData.cell) {
        return false;
      }

      for (SynapseIdx k = 0; k < static_cast<SynapseIdx>(segmentData.synapses.size()); k++) {
        const Synapse synapse = segmentData.synapses[k];
        const SynapseData &synapseData = synapses_[synapse];
        const Synapse otherSynapse = otherSegmentData.synapses[k];
        const SynapseData &otherSynapseData = other.synapses_[otherSynapse];

        if (synapseData.presynapticCell != otherSynapseData.presynapticCell ||
            synapseData.permanence != otherSynapseData.permanence) {
          return false;
        }

        // Two functionally identical instances may have different flatIdxs.
        NTA_ASSERT(synapseData.segment == segment);
        NTA_ASSERT(otherSynapseData.segment == otherSegment);
      }
    }
  }

  return true;
}
<|MERGE_RESOLUTION|>--- conflicted
+++ resolved
@@ -379,18 +379,10 @@
   currentUpdates_.clear();
 }
 
-<<<<<<< HEAD
-void Connections::computeActivity(
-    vector<SynapseIdx> &numActiveConnectedSynapsesForSegment,
-    const vector<CellIdx> &activePresynapticCells) const
-{
-  NTA_ASSERT(numActiveConnectedSynapsesForSegment.size() == segments_.size());
-=======
-vector<SynapseIdx> Connections::computeActivity(const vector<CellIdx> &activePresynapticCells, const bool learn) {
+vector<SynapseIdx> Connections::computeActivity(const vector<CellIdx> &activePresynapticCells, const bool learn) const {
 
   vector<SynapseIdx> numActiveConnectedSynapsesForSegment(segments_.size(), 0);
   if(learn) iteration_++;
->>>>>>> 63ac4782
 
   if( timeseries_ ) {
     // Before each cycle of computation move the currentUpdates to the previous
@@ -411,18 +403,10 @@
 }
 
 
-<<<<<<< HEAD
-void Connections::computeActivity(
-    vector<SynapseIdx> &numActiveConnectedSynapsesForSegment,
-    vector<SynapseIdx> &numActivePotentialSynapsesForSegment,
-    const vector<CellIdx> &activePresynapticCells) const {
-  NTA_ASSERT(numActiveConnectedSynapsesForSegment.size() == segments_.size());
-=======
 vector<SynapseIdx> Connections::computeActivity(
     vector<SynapseIdx> &numActivePotentialSynapsesForSegment,
     const vector<CellIdx> &activePresynapticCells,
-    const bool learn) {
->>>>>>> 63ac4782
+    const bool learn) const {
   NTA_ASSERT(numActivePotentialSynapsesForSegment.size() == segments_.size());
 
   // Iterate through all connected synapses.
