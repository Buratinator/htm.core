--- conflicted
+++ resolved
@@ -408,13 +408,7 @@
   spVerbosity_ = spVerbosity;
   wrapAround_ = wrapAround;
   updatePeriod_ = 50u;
-<<<<<<< HEAD
-  initConnectedPct_ = 0.5f;
-=======
   initConnectedPct_ = 0.5f; //FIXME make SP's param, and much lower 0.01 https://discourse.numenta.org/t/spatial-pooler-implementation-for-mnist-dataset/2317/25?u=breznak 
-  iterationNum_ = 0u;
-  iterationLearnNum_ = 0u;
->>>>>>> 09d53912
 
   overlapDutyCycles_.assign(numColumns_, 0); //TODO make all these sparse or rm to reduce footprint
   activeDutyCycles_.assign(numColumns_, 0);
