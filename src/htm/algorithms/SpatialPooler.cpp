/* ---------------------------------------------------------------------
 * HTM Community Edition of NuPIC
 * Copyright (C) 2013, Numenta, Inc.
 *
 * This program is free software: you can redistribute it and/or modify
 * it under the terms of the GNU Affero Public License version 3 as
 * published by the Free Software Foundation.
 *
 * This program is distributed in the hope that it will be useful,
 * but WITHOUT ANY WARRANTY; without even the implied warranty of
 * MERCHANTABILITY or FITNESS FOR A PARTICULAR PURPOSE.
 * See the GNU Affero Public License for more details.
 *
 * You should have received a copy of the GNU Affero Public License
 * along with this program.  If not, see http://www.gnu.org/licenses.
 * ---------------------------------------------------------------------- */

/** @file
 * Implementation of SpatialPooler
 */

#include <string>
#include <algorithm>
#include <iterator> //begin()
#include <cmath> //fmod

#include <htm/algorithms/SpatialPooler.hpp>
#include <htm/utils/Topology.hpp>
#include <htm/utils/VectorHelpers.hpp>

using namespace std;
using namespace htm;

class CoordinateConverterND {

public:
  CoordinateConverterND(const vector<UInt> &dimensions) {
    NTA_ASSERT(!dimensions.empty());

    dimensions_ = dimensions;
    UInt b = 1u;
    for (Size i = dimensions.size(); i > 0u; i--) {
      bounds_.insert(bounds_.begin(), b);
      b *= dimensions[i-1];
    }
  }

  void toCoord(UInt index, vector<UInt> &coord) const {
    coord.clear();
    for (Size i = 0u; i < bounds_.size(); i++) {
      coord.push_back((index / bounds_[i]) % dimensions_[i]);
    }
  };

  UInt toIndex(vector<UInt> &coord) const {
    UInt index = 0;
    for (Size i = 0; i < coord.size(); i++) {
      index += coord[i] * bounds_[i];
    }
    return index;
  };

private:
  vector<UInt> dimensions_;
  vector<UInt> bounds_;
};

SpatialPooler::SpatialPooler() {
  // The current version number.
  version_ = 2;
}

SpatialPooler::SpatialPooler(
    const vector<UInt> inputDimensions, const vector<UInt> columnDimensions,
    UInt potentialRadius, Real potentialPct, bool globalInhibition,
    Real localAreaDensity,
    UInt stimulusThreshold, Real synPermInactiveDec, Real synPermActiveInc,
    Real synPermConnected, Real minPctOverlapDutyCycles, UInt dutyCyclePeriod,
    Real boostStrength, Int seed, UInt spVerbosity, bool wrapAround)
    : SpatialPooler::SpatialPooler()
{
  // The current version number for serialzation.
  version_ = 2;

  initialize(inputDimensions,
             columnDimensions,
             potentialRadius,
             potentialPct,
             globalInhibition,
             localAreaDensity,
             stimulusThreshold,
             synPermInactiveDec,
             synPermActiveInc,
             synPermConnected,
             minPctOverlapDutyCycles,
             dutyCyclePeriod,
             boostStrength,
             seed,
             spVerbosity,
             wrapAround);
}

vector<UInt> SpatialPooler::getColumnDimensions() const {
  return columnDimensions_;
}

vector<UInt> SpatialPooler::getInputDimensions() const {
  return inputDimensions_;
}

UInt SpatialPooler::getNumColumns() const { return numColumns_; }

UInt SpatialPooler::getNumInputs() const { return numInputs_; }

UInt SpatialPooler::getPotentialRadius() const { return potentialRadius_; }

void SpatialPooler::setPotentialRadius(UInt potentialRadius) {
  NTA_CHECK(potentialRadius < numInputs_);
  potentialRadius_ = potentialRadius;
}

Real SpatialPooler::getPotentialPct() const { return potentialPct_; }

void SpatialPooler::setPotentialPct(Real potentialPct) {
  NTA_CHECK(potentialPct > 0.0f && potentialPct <= 1.0f);
  potentialPct_ = potentialPct;
}

bool SpatialPooler::getGlobalInhibition() const { return globalInhibition_; }

void SpatialPooler::setGlobalInhibition(bool globalInhibition) {
  globalInhibition_ = globalInhibition;
}


Real SpatialPooler::getLocalAreaDensity() const { return localAreaDensity_; }

void SpatialPooler::setLocalAreaDensity(const Real localAreaDensity) {
  NTA_CHECK(localAreaDensity > 0.0f && localAreaDensity <= 1.0f);
  NTA_CHECK(static_cast<UInt>(localAreaDensity * getNumColumns()) > 0) 
	  << "Too small density or sp.getNumColumns() -> would have zero active output columns.";
  localAreaDensity_ = localAreaDensity;
}

UInt SpatialPooler::getStimulusThreshold() const { return stimulusThreshold_; }

void SpatialPooler::setStimulusThreshold(UInt stimulusThreshold) {
  stimulusThreshold_ = stimulusThreshold;
}

UInt SpatialPooler::getInhibitionRadius() const { return inhibitionRadius_; }

void SpatialPooler::setInhibitionRadius(UInt inhibitionRadius) {
  inhibitionRadius_ = inhibitionRadius;
}

UInt SpatialPooler::getDutyCyclePeriod() const { return dutyCyclePeriod_; }

void SpatialPooler::setDutyCyclePeriod(UInt dutyCyclePeriod) {
  dutyCyclePeriod_ = dutyCyclePeriod;
}

Real SpatialPooler::getBoostStrength() const { return boostStrength_; }

void SpatialPooler::setBoostStrength(Real boostStrength) {
  NTA_CHECK(boostStrength >= 0.0f);
  boostStrength_ = boostStrength;
}

UInt SpatialPooler::getIterationNum() const { return iterationNum_; }

void SpatialPooler::setIterationNum(UInt iterationNum) {
  iterationNum_ = iterationNum;
}

UInt SpatialPooler::getIterationLearnNum() const { return iterationLearnNum_; }

void SpatialPooler::setIterationLearnNum(UInt iterationLearnNum) {
  iterationLearnNum_ = iterationLearnNum;
}

UInt SpatialPooler::getSpVerbosity() const { return spVerbosity_; }

void SpatialPooler::setSpVerbosity(UInt spVerbosity) {
  spVerbosity_ = spVerbosity;
}

bool SpatialPooler::getWrapAround() const { return wrapAround_; }

void SpatialPooler::setWrapAround(bool wrapAround) { wrapAround_ = wrapAround; }

UInt SpatialPooler::getUpdatePeriod() const { return updatePeriod_; }

void SpatialPooler::setUpdatePeriod(UInt updatePeriod) {
  updatePeriod_ = updatePeriod;
}

Real SpatialPooler::getSynPermActiveInc() const { return synPermActiveInc_; }

void SpatialPooler::setSynPermActiveInc(Real synPermActiveInc) {
  NTA_CHECK( synPermActiveInc > minPermanence );
  NTA_CHECK( synPermActiveInc <= maxPermanence );
  synPermActiveInc_ = synPermActiveInc;
}

Real SpatialPooler::getSynPermInactiveDec() const {
  return synPermInactiveDec_;
}

void SpatialPooler::setSynPermInactiveDec(Real synPermInactiveDec) {
  NTA_CHECK( synPermInactiveDec >= minPermanence );
  NTA_CHECK( synPermInactiveDec <= maxPermanence );
  synPermInactiveDec_ = synPermInactiveDec;
}

Real SpatialPooler::getSynPermBelowStimulusInc() const {
  return synPermBelowStimulusInc_;
}

void SpatialPooler::setSynPermBelowStimulusInc(Real synPermBelowStimulusInc) {
  NTA_CHECK( synPermBelowStimulusInc > minPermanence );
  NTA_CHECK( synPermBelowStimulusInc <= maxPermanence );
  synPermBelowStimulusInc_ = synPermBelowStimulusInc;
}

Real SpatialPooler::getSynPermConnected() const { return synPermConnected_; }

Real SpatialPooler::getSynPermMax() const { return maxPermanence; }

Real SpatialPooler::getMinPctOverlapDutyCycles() const {
  return minPctOverlapDutyCycles_;
}

void SpatialPooler::setMinPctOverlapDutyCycles(Real minPctOverlapDutyCycles) {
  NTA_CHECK(minPctOverlapDutyCycles > 0.0f && minPctOverlapDutyCycles <= 1.0f);
  minPctOverlapDutyCycles_ = minPctOverlapDutyCycles;
}

void SpatialPooler::getBoostFactors(Real boostFactors[]) const { //TODO make vector
  copy(boostFactors_.begin(), boostFactors_.end(), boostFactors);
}

void SpatialPooler::setBoostFactors(Real boostFactors[]) {
  boostFactors_.assign(&boostFactors[0], &boostFactors[numColumns_]);
}

void SpatialPooler::getOverlapDutyCycles(Real overlapDutyCycles[]) const {
  copy(overlapDutyCycles_.begin(), overlapDutyCycles_.end(), overlapDutyCycles);
}

void SpatialPooler::setOverlapDutyCycles(const Real overlapDutyCycles[]) {
  overlapDutyCycles_.assign(&overlapDutyCycles[0],
                            &overlapDutyCycles[numColumns_]);
}

void SpatialPooler::getActiveDutyCycles(Real activeDutyCycles[]) const {
  copy(activeDutyCycles_.begin(), activeDutyCycles_.end(), activeDutyCycles);
}

void SpatialPooler::setActiveDutyCycles(const Real activeDutyCycles[]) {
  activeDutyCycles_.assign(&activeDutyCycles[0],
                           &activeDutyCycles[numColumns_]);
}

void SpatialPooler::getMinOverlapDutyCycles(Real minOverlapDutyCycles[]) const {
  copy(minOverlapDutyCycles_.begin(), minOverlapDutyCycles_.end(),
       minOverlapDutyCycles);
}

void SpatialPooler::setMinOverlapDutyCycles(const Real minOverlapDutyCycles[]) {
  minOverlapDutyCycles_.assign(&minOverlapDutyCycles[0],
                               &minOverlapDutyCycles[numColumns_]);
}

void SpatialPooler::getPotential(UInt column, UInt potential[]) const {
  NTA_ASSERT(column < numColumns_);
  std::fill( potential, potential + numInputs_, 0 );
  const auto &synapses = connections_.synapsesForSegment( column );
  for(UInt i = 0; i < synapses.size(); i++) {
    const auto &synData = connections_.dataForSynapse( synapses[i] );
    potential[synData.presynapticCell] = 1;
  }
}

void SpatialPooler::setPotential(UInt column, const UInt potential[]) {
  NTA_ASSERT(column < numColumns_);

  // Remove all existing synapses.
  const auto &synapses = connections_.synapsesForSegment( column );
  while( synapses.size() > 0 )
    connections_.destroySynapse( synapses[0] );

  // Replace with new synapse.
  vector<UInt> potentialDenseVec( potential, potential + numInputs_ );
  const auto &perm = initPermanence_( potentialDenseVec, initConnectedPct_ );
  for(UInt i = 0; i < numInputs_; i++) {
    if( potential[i] )
      connections_.createSynapse( column, i, perm[i] );
  }
}

vector<Real> SpatialPooler::getPermanence(const UInt column, 
				          const Permanence threshold) const {
  NTA_ASSERT(column < numColumns_);
  const auto &synapses = connections_.synapsesForSegment( column );
  vector<Real> permanences(numInputs_, 0.0f);
  for( const auto syn : synapses ) {
    const auto &synData = connections_.dataForSynapse( syn );
    if( synData.permanence >= threshold) { // there must be >= for default case 0.0 where we want all permanences
      permanences[ synData.presynapticCell ] = synData.permanence;
    }
  }
  return permanences;
}


void SpatialPooler::setPermanence(UInt column, const Real permanences[]) {
  NTA_ASSERT(column < numColumns_);

#ifndef NDEBUG // If DEBUG mode ...
  // Keep track of which permanences have been successfully applied to the
  // connections, by zeroing each out after processing.  After all synapses
  // processed check that all permanences are zeroed.
  vector<Real> check_data(permanences, permanences + numInputs_);
#endif

  const auto synapses = connections_.synapsesForSegment( column );
  for(const auto &syn : synapses) {
    const auto &synData = connections_.dataForSynapse( syn );
    const auto &presyn  = synData.presynapticCell;
    connections_.updateSynapsePermanence( syn, permanences[presyn] );

#ifndef NDEBUG
    check_data[presyn] = minPermanence;
#endif
  }

#ifndef NDEBUG
  for(UInt i = 0; i < numInputs_; i++) {
    NTA_ASSERT(check_data[i] == minPermanence)
          << "Can't setPermanence for synapse which is not in potential pool!";
  }
#endif
}


void SpatialPooler::getConnectedCounts(UInt connectedCounts[]) const {
  for(UInt seg = 0; seg < numColumns_; seg++) { //in SP each column = 1 cell with 1 segment only.
    const auto &segment = connections_.dataForSegment( seg );
    connectedCounts[ seg ] = segment.numConnected; //TODO numConnected only used here, rm from SegmentData and compute for each segment.synapses?
  }
}


const vector<Real> &SpatialPooler::getBoostedOverlaps() const {
  return boostedOverlaps_;
}

void SpatialPooler::initialize(
    const vector<UInt>& inputDimensions, 
    const vector<UInt>& columnDimensions,
    UInt potentialRadius, 
    Real potentialPct, 
    bool globalInhibition,
    Real localAreaDensity,
    UInt stimulusThreshold, 
    Real synPermInactiveDec, 
    Real synPermActiveInc,
    Real synPermConnected, 
    Real minPctOverlapDutyCycles, 
    UInt dutyCyclePeriod,
    Real boostStrength, 
    Int seed, 
    UInt spVerbosity, 
    bool wrapAround) {

  numInputs_ = 1u;
  inputDimensions_.clear();
  for (auto &inputDimension : inputDimensions) {
    NTA_CHECK(inputDimension > 0) << "Input dimensions must be positive integers!";
    numInputs_ *= inputDimension;
    inputDimensions_.push_back(inputDimension);
  }
  numColumns_ = 1u;
  columnDimensions_.clear();
  for (auto &columnDimension : columnDimensions) {
    NTA_CHECK(columnDimension > 0) << "Column dimensions must be positive integers!";
    numColumns_ *= columnDimension;
    columnDimensions_.push_back(columnDimension);
  }
  NTA_CHECK(numColumns_ > 0);
  NTA_CHECK(numInputs_ > 0);

  // 1D input produces 1D output; 2D => 2D, etc. //TODO allow nD -> mD conversion
  NTA_CHECK(inputDimensions_.size() == columnDimensions_.size()); 

  NTA_CHECK(localAreaDensity > 0 && localAreaDensity <= MAX_LOCALAREADENSITY);
  setLocalAreaDensity(localAreaDensity); 

  rng_ = Random(seed);

  potentialRadius_ = potentialRadius > numInputs_ ? numInputs_ : potentialRadius;
  NTA_CHECK(potentialPct > 0 && potentialPct <= 1);
  potentialPct_ = potentialPct;
  globalInhibition_ = globalInhibition;
  stimulusThreshold_ = stimulusThreshold;
  synPermInactiveDec_ = synPermInactiveDec;
  synPermActiveInc_ = synPermActiveInc;
  synPermBelowStimulusInc_ = synPermConnected / 10.0f;
  synPermConnected_ = synPermConnected;
  minPctOverlapDutyCycles_ = minPctOverlapDutyCycles;
  dutyCyclePeriod_ = dutyCyclePeriod;
  boostStrength_ = boostStrength;
  spVerbosity_ = spVerbosity;
  wrapAround_ = wrapAround;
  updatePeriod_ = 50u;
  initConnectedPct_ = 0.5f; //FIXME make SP's param, and much lower 0.01 https://discourse.numenta.org/t/spatial-pooler-implementation-for-mnist-dataset/2317/25?u=breznak 
  iterationNum_ = 0u;
  iterationLearnNum_ = 0u;

  overlapDutyCycles_.assign(numColumns_, 0); //TODO make all these sparse or rm to reduce footprint
  activeDutyCycles_.assign(numColumns_, 0);
  minOverlapDutyCycles_.assign(numColumns_, 0.0);
  boostFactors_.assign(numColumns_, 1.0); //1 is neutral value for boosting
  boostedOverlaps_.resize(numColumns_);

  inhibitionRadius_ = 0;

  connections_.initialize(numColumns_, synPermConnected_);
  for (Size i = 0; i < numColumns_; ++i) {
    connections_.createSegment( (CellIdx)i , 1 /* max segments per cell is fixed for SP to 1 */);

    // Note: initMapPotential_ & initPermanence_ return dense arrays.
    vector<UInt> potential = initMapPotential_((UInt)i, wrapAround_);
    vector<Real> perm = initPermanence_(potential, initConnectedPct_);
    for(UInt presyn = 0; presyn < numInputs_; presyn++) {
      if( potential[presyn] )
        connections_.createSynapse( (Segment)i, presyn, perm[presyn] );
    }

    connections_.raisePermanencesToThreshold( (Segment)i, stimulusThreshold_ );
  }

  updateInhibitionRadius_();

  if (spVerbosity_ > 0) {
    printParameters();
    std::cout << "CPP SP seed                 = " << seed << std::endl;
  }
}


const vector<SynapseIdx> SpatialPooler::compute(const SDR &input, const bool learn, SDR &active) {
  input.reshape(  inputDimensions_ );
  active.reshape( columnDimensions_ );
  updateBookeepingVars_(learn);

  const auto& overlaps = connections_.computeActivity(input.getSparse(), learn);

  boostOverlaps_(overlaps, boostedOverlaps_);

  auto &activeVector = active.getSparse();
  inhibitColumns_(boostedOverlaps_, activeVector);
  // Notify the active SDR that its internal data vector has changed.  Always
  // call SDR's setter methods even if when modifying the SDR's own data
  // inplace.
  sort( activeVector.begin(), activeVector.end() );
  active.setSparse( activeVector );

  if (learn) {
    adaptSynapses_(input, active);
    updateDutyCycles_(overlaps, active);
    bumpUpWeakColumns_();
    updateBoostFactors_();
    if (isUpdateRound_()) {
      updateInhibitionRadius_();
      updateMinDutyCycles_();
    }
  }

  return overlaps;
}


void SpatialPooler::boostOverlaps_(const vector<SynapseIdx> &overlaps, //TODO use Eigen sparse vector here
                                   vector<Real> &boosted) const {
  if(boostStrength_ < htm::Epsilon) { //boost ~ 0.0, we can skip these computations, just copy the data
    boosted.assign(overlaps.begin(), overlaps.end());
    return;
  }
  for (UInt i = 0; i < numColumns_; i++) {
    boosted[i] = overlaps[i] * boostFactors_[i];
  }
}


UInt SpatialPooler::initMapColumn_(UInt column) const {
  NTA_ASSERT(column < numColumns_);
  vector<UInt> columnCoords;
  const CoordinateConverterND columnConv(columnDimensions_);
  columnConv.toCoord(column, columnCoords);

  vector<UInt> inputCoords;
  inputCoords.reserve(columnCoords.size());
  for (Size i = 0; i < columnCoords.size(); i++) {
    const Real inputCoord = ((Real)columnCoords[i] + 0.5f) *
                            (inputDimensions_[i] / (Real)columnDimensions_[i]);
    inputCoords.push_back((UInt32)floor(inputCoord));
  }

  const CoordinateConverterND inputConv(inputDimensions_);
  return inputConv.toIndex(inputCoords);
}


vector<UInt> SpatialPooler::initMapPotential_(UInt column, bool wrapAround) {
  NTA_ASSERT(column < numColumns_);
  const UInt centerInput = initMapColumn_(column);

  vector<UInt> columnInputs;
  if (wrapAround) {
    for (UInt input : WrappingNeighborhood(centerInput, potentialRadius_, inputDimensions_)) {
      columnInputs.push_back(input);
    }
  } else {
    for (UInt input :
         Neighborhood(centerInput, potentialRadius_, inputDimensions_)) {
      columnInputs.push_back(input);
    }
  }

  const UInt numPotential = (UInt)round(columnInputs.size() * potentialPct_);
  const auto selectedInputs = rng_.sample<UInt>(columnInputs, numPotential);
  const vector<UInt> potential = VectorHelpers::sparseToBinary<UInt>(selectedInputs, numInputs_);
  return potential;
}


Real SpatialPooler::initPermConnected_() {
  return rng_.realRange(synPermConnected_, maxPermanence);
}


Real SpatialPooler::initPermNonConnected_() {
  return rng_.realRange(minPermanence, synPermConnected_);
}


vector<Real> SpatialPooler::initPermanence_(const vector<UInt> &potential, //TODO make potential sparse
                                            Real connectedPct) {
  vector<Real> perm(numInputs_, 0);
  for (UInt i = 0; i < numInputs_; i++) {
    if (potential[i] < 1) {
      continue;
    }

    if (rng_.getReal64() <= connectedPct) {
      perm[i] = initPermConnected_();
    } else {
      perm[i] = initPermNonConnected_();
    }
  }

  return perm;
}


void SpatialPooler::updateInhibitionRadius_() {
  if (globalInhibition_) {
    inhibitionRadius_ =
        *max_element(columnDimensions_.cbegin(), columnDimensions_.cend());
    return;
  }

  Real connectedSpan = 0.0f;
  for (UInt i = 0; i < numColumns_; i++) {
    connectedSpan += avgConnectedSpanForColumnND_(i);
  }
  connectedSpan /= numColumns_;
  const Real columnsPerInput = avgColumnsPerInput_();
  const Real diameter = connectedSpan * columnsPerInput;
  Real radius = (diameter - 1) / 2.0f;
  radius = max((Real)1.0, radius);
  inhibitionRadius_ = UInt(round(radius));
}


void SpatialPooler::updateMinDutyCycles_() {
  if (globalInhibition_ ||
      inhibitionRadius_ >=
          *max_element(columnDimensions_.begin(), columnDimensions_.end())) {
    updateMinDutyCyclesGlobal_();
  } else {
    updateMinDutyCyclesLocal_();
  }
}


void SpatialPooler::updateMinDutyCyclesGlobal_() {
  const Real maxOverlapDutyCycles =
      *max_element(overlapDutyCycles_.begin(), overlapDutyCycles_.end());

  fill(minOverlapDutyCycles_.begin(), minOverlapDutyCycles_.end(),
       minPctOverlapDutyCycles_ * maxOverlapDutyCycles);
}


void SpatialPooler::updateMinDutyCyclesLocal_() {
  for (UInt i = 0; i < numColumns_; i++) {
    Real maxActiveDuty = 0.0f;
    Real maxOverlapDuty = 0.0f;
    if (wrapAround_) {
     for(auto column : WrappingNeighborhood(i, inhibitionRadius_, columnDimensions_)) {
      maxActiveDuty = max(maxActiveDuty, activeDutyCycles_[column]);
      maxOverlapDuty = max(maxOverlapDuty, overlapDutyCycles_[column]);
     }
    } else {
     for(auto column: Neighborhood(i, inhibitionRadius_, columnDimensions_)) {
      maxActiveDuty = max(maxActiveDuty, activeDutyCycles_[column]);
      maxOverlapDuty = max(maxOverlapDuty, overlapDutyCycles_[column]);
      }
    }

    minOverlapDutyCycles_[i] = maxOverlapDuty * minPctOverlapDutyCycles_;
  }
}


void SpatialPooler::updateDutyCycles_(const vector<SynapseIdx> &overlaps,
                                      SDR &active) {

  // Turn the overlaps array into an SDR. Convert directly to flat-sparse to
  // avoid copies and  type convertions.
  SDR newOverlap({ numColumns_ });
  auto &overlapsSparseVec = newOverlap.getSparse();
  for (UInt i = 0; i < numColumns_; i++) {
    if( overlaps[i] != 0 )
      overlapsSparseVec.push_back( i );
  }
  newOverlap.setSparse( overlapsSparseVec );

  const UInt period = std::min(dutyCyclePeriod_, iterationNum_);

  updateDutyCyclesHelper_(overlapDutyCycles_, newOverlap, period);
  updateDutyCyclesHelper_(activeDutyCycles_, active, period);
}


Real SpatialPooler::avgColumnsPerInput_() const {
  const size_t numDim = max(columnDimensions_.size(), inputDimensions_.size());
  Real columnsPerInput = 0.0f;
  for (size_t i = 0; i < numDim; i++) {
    const Real col = (Real)((i < columnDimensions_.size()) ? columnDimensions_[i] : 1);
    const Real input = (Real)((i < inputDimensions_.size()) ? inputDimensions_[i] : 1);
    columnsPerInput += col / input;
  }
  return columnsPerInput / numDim;
}


Real SpatialPooler::avgConnectedSpanForColumnND_(UInt column) const {
  NTA_ASSERT(column < numColumns_);

  const UInt numDimensions = (UInt)inputDimensions_.size();

  //get connected synapses
  const auto& connectedDense = getPermanence( column, synPermConnected_ + htm::Epsilon );

  vector<UInt> maxCoord(numDimensions, 0);
  vector<UInt> minCoord(numDimensions, *max_element(inputDimensions_.begin(),
                                                    inputDimensions_.end()));
  const CoordinateConverterND conv(inputDimensions_);
  bool all_zero = true;
  for(UInt i = 0; i < numInputs_; i++) {
    if( connectedDense[i] < synPermConnected_ ) // 0.0 for empty == not-conected values
      continue;
    all_zero = false;
    vector<UInt> columnCoord;
    conv.toCoord(i, columnCoord);
    for (size_t j = 0; j < columnCoord.size(); j++) {
      maxCoord[j] = max(maxCoord[j], columnCoord[j]); //FIXME this computation may be flawed
      minCoord[j] = min(minCoord[j], columnCoord[j]);
    }
  }
  if( all_zero ) return 0.0f;

  UInt totalSpan = 0;
  for (size_t j = 0; j < inputDimensions_.size(); j++) {
    totalSpan += maxCoord[j] - minCoord[j] + 1;
  }

  return (Real)totalSpan / inputDimensions_.size();
}


void SpatialPooler::adaptSynapses_(const SDR &input,
                                   const SDR &active) {
  for(const auto &column : active.getSparse()) {
    connections_.adaptSegment(column, input, synPermActiveInc_, synPermInactiveDec_);
    connections_.raisePermanencesToThreshold( column, stimulusThreshold_ );
  }
}


void SpatialPooler::bumpUpWeakColumns_() {
  for (UInt i = 0; i < numColumns_; i++) {
    if (overlapDutyCycles_[i] >= minOverlapDutyCycles_[i]) {
      continue;
    }
    connections_.bumpSegment( i, synPermBelowStimulusInc_ );
  }
}


void SpatialPooler::updateDutyCyclesHelper_(vector<Real> &dutyCycles,
                                            const SDR &newValues,
                                            const UInt period) {
  NTA_ASSERT(period > 0);
  NTA_ASSERT(dutyCycles.size() == newValues.size) << "duty dims: " << dutyCycles.size() << " SDR dims: " << newValues.size;

  // Duty cycles are exponential moving averages, typically written like:
  //   alpha = 1 / period
  //   DC( time ) = DC( time - 1 ) * (1 - alpha) + value( time ) * alpha
  // However since the values are sparse this equation is split into two loops,
  // and the second loop iterates over only the non-zero values.

  const Real decay = (period - 1) / static_cast<Real>(period);
  for (Size i = 0; i < dutyCycles.size(); i++)
    dutyCycles[i] *= decay;

  const Real increment = 1.0f / period;  // All non-zero values are 1.
  for(const auto idx : newValues.getSparse())
    dutyCycles[idx] += increment;
}


void SpatialPooler::updateBoostFactors_() {
  if (globalInhibition_) {
    updateBoostFactorsGlobal_();
  } else {
    updateBoostFactorsLocal_();
  }
}


void applyBoosting_(const UInt i,
		    const Real targetDensity, 
		    const vector<Real>& actualDensity,
		    const Real boost,
	            vector<Real>& output) {
  if(boost < htm::Epsilon) return; //skip for disabled boosting
  output[i] = exp((targetDensity - actualDensity[i]) * boost); //TODO doc this code
}


void SpatialPooler::updateBoostFactorsGlobal_() {
  const Real targetDensity = localAreaDensity_;
  
  for (UInt i = 0; i < numColumns_; ++i) { 
    applyBoosting_(i, targetDensity, activeDutyCycles_, boostStrength_, boostFactors_);
  }
}


void SpatialPooler::updateBoostFactorsLocal_() {
  for (UInt i = 0; i < numColumns_; ++i) {
    UInt numNeighbors = 0u;
    Real localActivityDensity = 0.0f;

    if (wrapAround_) {
      for(auto neighbor: WrappingNeighborhood(i, inhibitionRadius_, columnDimensions_)) {
        localActivityDensity += activeDutyCycles_[neighbor];
        numNeighbors += 1;
      }
    } else {
      for(auto neighbor: Neighborhood(i, inhibitionRadius_, columnDimensions_)) {
        localActivityDensity += activeDutyCycles_[neighbor];
        numNeighbors += 1;
      }
    }

    const Real targetDensity = localActivityDensity / numNeighbors;
    applyBoosting_(i, targetDensity, activeDutyCycles_, boostStrength_, boostFactors_);
  }
}


void SpatialPooler::updateBookeepingVars_(bool learn) {
  iterationNum_++;
  if (learn) {
    iterationLearnNum_++;
  }
}


void SpatialPooler::inhibitColumns_(const vector<Real> &overlaps,
                                    vector<CellIdx> &activeColumns) const {
  const Real density = localAreaDensity_;

  if (globalInhibition_ ||
      inhibitionRadius_ >
          *max_element(columnDimensions_.begin(), columnDimensions_.end())) {
    inhibitColumnsGlobal_(overlaps, density, activeColumns);
  } else {
    inhibitColumnsLocal_(overlaps, density, activeColumns);
  }
}


void SpatialPooler::inhibitColumnsGlobal_(const vector<Real> &overlaps,
                                          Real density,
                                          vector<UInt> &activeColumns) const {
  NTA_ASSERT(!overlaps.empty());
  NTA_ASSERT(density > 0.0f && density <= 1.0f);

  activeColumns.clear();
  const UInt numDesired = (UInt)(density * numColumns_);
  NTA_CHECK(numDesired > 0) << "Not enough columns (" << numColumns_ << ") "
                            << "for desired density (" << density << ").";
  // Sort the columns by the amount of overlap.  First make a list of all of the
  // column indexes.
  activeColumns.reserve(numColumns_);
  for(UInt i = 0; i < numColumns_; i++)
    activeColumns.push_back(i);
  // Compare the column indexes by their overlap.
  auto compare = [&overlaps](const UInt &a, const UInt &b) -> bool
    {return (overlaps[a] == overlaps[b]) ? a > b : overlaps[a] > overlaps[b];};  //for determinism if overlaps match (tieBreaker does not solve that),
  //otherwise we'd return just `return overlaps[a] > overlaps[b]`. 

  // Do a partial sort to divide the winners from the losers.  This sort is
  // faster than a regular sort because it stops after it partitions the
  // elements about the Nth element, with all elements on their correct side of
  // the Nth element.
  std::nth_element(
    activeColumns.begin(),
    activeColumns.begin() + numDesired,
    activeColumns.end(),
    compare);
  // Remove the columns which lost the competition.
  activeColumns.resize(numDesired);
  // Finish sorting the winner columns by their overlap.
  std::sort(activeColumns.begin(), activeColumns.end(), compare);
  // Remove sub-threshold winners
  while( !activeColumns.empty() &&
         overlaps[activeColumns.back()] < stimulusThreshold_)
      activeColumns.pop_back();
}


void SpatialPooler::inhibitColumnsLocal_(const vector<Real> &overlaps,
                                         Real density,
                                         vector<UInt> &activeColumns) const {
  activeColumns.clear();

  // Tie-breaking: when overlaps are equal, columns that have already been
  // selected are treated as "bigger".
  vector<bool> activeColumnsDense(numColumns_, false);

  for (UInt column = 0; column < numColumns_; column++) {
    if (overlaps[column] < stimulusThreshold_) {
      continue;
    }

    UInt numNeighbors = 0;
    UInt numBigger = 0;


      if (wrapAround_) {
         numNeighbors = 0;  // In wrapAround, number of neighbors to be considered is solely a function of the inhibition radius, 
	 // ... the number of dimensions, and of the size of each of those dimenion
         UInt predN = 1;
<<<<<<< HEAD
         for (auto dim : columnDimensions_) {
           const UInt diam = 2*inhibitionRadius_ + 1; //the inh radius can change, that's why we recompute here
           predN *= ( diam + ((dim - diam) * static_cast<UInt>((dim - diam) >> (shftInt))) ); // max(diam, columDimenions_[i]);
=======
         for (UInt i = 0; i<columnDimensions_.size();i++) {
           UInt diam = 2*inhibitionRadius_ + 1;
           predN *= std::min(diam, columnDimensions_[i]);
>>>>>>> 470312fe
         }
         predN -= 1;
         numNeighbors = predN;
         const UInt numActive_wrap = static_cast<UInt>(0.5f + (density * (numNeighbors + 1)));

        for(auto neighbor: WrappingNeighborhood(column, inhibitionRadius_,columnDimensions_)) { //TODO if we don't change inh radius (changes only every isUpdateRound()),
		// then these values can be cached -> faster local inh
          if (neighbor == column) {
            continue;
          }

          const Real difference = overlaps[neighbor] - overlaps[column];
          if (difference > 0 || (difference == 0 && activeColumnsDense[neighbor])) {
            numBigger++;
	    if (numBigger >= numActive_wrap) { break; }
          }
	}
      } else {
        for(auto neighbor: Neighborhood(column, inhibitionRadius_, columnDimensions_)) {
          if (neighbor == column) {
            continue;
          }
          numNeighbors++;

          const Real difference = overlaps[neighbor] - overlaps[column];
          if (difference > 0 || (difference == 0 && activeColumnsDense[neighbor])) {
            numBigger++;
          }
	}
      }

      const UInt numActive = (UInt)(0.5f + (density * (numNeighbors + 1)));
      if (numBigger < numActive) {
        activeColumns.push_back(column);
        activeColumnsDense[column] = true;
      }
  }
}


bool SpatialPooler::isUpdateRound_() const {
  return (iterationNum_ % updatePeriod_) == 0;
}

namespace htm {
std::ostream& operator<< (std::ostream& stream, const SpatialPooler& self)
{
  stream << "Spatial Pooler " << self.connections;
  return stream;
}
}


//----------------------------------------------------------------------
// Debugging helpers
//----------------------------------------------------------------------

// Print the main SP creation parameters
void SpatialPooler::printParameters(std::ostream& out) const {
  out << "------------CPP SpatialPooler Parameters ------------------\n";
  out << "iterationNum                = " << getIterationNum() << std::endl
      << "iterationLearnNum           = " << getIterationLearnNum() << std::endl
      << "numInputs                   = " << getNumInputs() << std::endl
      << "numColumns                  = " << getNumColumns() << std::endl
      << std::endl
      << "potentialPct                = " << getPotentialPct() << std::endl
      << "globalInhibition            = " << getGlobalInhibition() << std::endl
      << "localAreaDensity            = " << getLocalAreaDensity() << std::endl
      << "stimulusThreshold           = " << getStimulusThreshold() << std::endl
      << "synPermActiveInc            = " << getSynPermActiveInc() << std::endl
      << "synPermInactiveDec          = " << getSynPermInactiveDec()
      << std::endl
      << "synPermConnected            = " << getSynPermConnected() << std::endl
      << "minPctOverlapDutyCycles     = " << getMinPctOverlapDutyCycles()
      << std::endl
      << "dutyCyclePeriod             = " << getDutyCyclePeriod() << std::endl
      << "boostStrength               = " << getBoostStrength() << std::endl
      << "spVerbosity                 = " << getSpVerbosity() << std::endl
      << "wrapAround                  = " << getWrapAround() << std::endl
      << "version                     = " << version() << std::endl;
}

void SpatialPooler::printState(const vector<UInt> &state, std::ostream& out) const {
  out << "[  ";
  for (UInt i = 0; i != state.size(); ++i) {
    if (i > 0 && i % 10 == 0) {
      out << "\n   ";
    }
    out << state[i] << " ";
  }
  out << "]\n";
}

void SpatialPooler::printState(const vector<Real> &state, std::ostream& out) const {
  out << "[  ";
  for (UInt i = 0; i != state.size(); ++i) {
    if (i > 0 && i % 10 == 0) {
      out << "\n   ";
    }
    out << state[i];
  }
  out << "]\n";
}


/** equals implementation based on text serialization */
bool SpatialPooler::operator==(const SpatialPooler& o) const{
  // Store the simple variables first.
  if (numInputs_ != o.numInputs_) return false;
  if (numColumns_ != o.numColumns_) return false;
  if (potentialRadius_ != o.potentialRadius_) return false;
  if (potentialPct_ != o.potentialPct_) return false;
  if (initConnectedPct_ != o.initConnectedPct_) return false;
  if (globalInhibition_ != o.globalInhibition_) return false;
  if (localAreaDensity_ != o.localAreaDensity_) return false;
  if (stimulusThreshold_ != o.stimulusThreshold_) return false;
  if (inhibitionRadius_ != o.inhibitionRadius_) return false;
  if (dutyCyclePeriod_ != o.dutyCyclePeriod_) return false;
  if (boostStrength_ != o.boostStrength_) return false;
  if (iterationNum_ != o.iterationNum_) return false;
  if (iterationLearnNum_ != o.iterationLearnNum_) return false;
  if (spVerbosity_ != o.spVerbosity_) return false;
  if (updatePeriod_ != o.updatePeriod_) return false;
  if (synPermInactiveDec_ != o.synPermInactiveDec_) return false;
  if (synPermActiveInc_ != o.synPermActiveInc_) return false;
  if (synPermBelowStimulusInc_ != o.synPermBelowStimulusInc_) return false;
  if (synPermConnected_ != o.synPermConnected_) return false;
  if (minPctOverlapDutyCycles_ != o.minPctOverlapDutyCycles_) return false;
  if (wrapAround_ != o.wrapAround_) return false;

  // compare vectors.
  if (inputDimensions_      != o.inputDimensions_) return false;
  if (columnDimensions_     != o.columnDimensions_) return false;
  if (boostFactors_         != o.boostFactors_) return false;
  if (overlapDutyCycles_    != o.overlapDutyCycles_) return false;
  if (activeDutyCycles_     != o.activeDutyCycles_) return false;
  if (minOverlapDutyCycles_ != o.minOverlapDutyCycles_) return false;

  // compare connections
  if (connections_ != o.connections_) return false;

  //Random
  if (rng_ != o.rng_) return false;
  return true;

}
<|MERGE_RESOLUTION|>--- conflicted
+++ resolved
@@ -869,15 +869,9 @@
          numNeighbors = 0;  // In wrapAround, number of neighbors to be considered is solely a function of the inhibition radius, 
 	 // ... the number of dimensions, and of the size of each of those dimenion
          UInt predN = 1;
-<<<<<<< HEAD
          for (auto dim : columnDimensions_) {
            const UInt diam = 2*inhibitionRadius_ + 1; //the inh radius can change, that's why we recompute here
-           predN *= ( diam + ((dim - diam) * static_cast<UInt>((dim - diam) >> (shftInt))) ); // max(diam, columDimenions_[i]);
-=======
-         for (UInt i = 0; i<columnDimensions_.size();i++) {
-           UInt diam = 2*inhibitionRadius_ + 1;
-           predN *= std::min(diam, columnDimensions_[i]);
->>>>>>> 470312fe
+           predN *= std::min(diam, dim);
          }
          predN -= 1;
          numNeighbors = predN;
