--- conflicted
+++ resolved
@@ -555,16 +555,7 @@
   const UInt centerInput = initMapColumn_(column);
 
   vector<UInt> columnInputs;
-<<<<<<< HEAD
-  for (UInt input : Neighborhood(centerInput, potentialRadius_, inputDimensions_, wrapAround, false /*=include center*/)) {
-=======
-  if (wrapAround) {
-    for (const auto input : WrappingNeighborhood(centerInput, potentialRadius_, inputDimensions_)) {
-      columnInputs.push_back(input);
-    }
-  } else {
-    for (const auto input : Neighborhood(centerInput, potentialRadius_, inputDimensions_)) {
->>>>>>> c50a6693
+  for (const auto input : Neighborhood(centerInput, potentialRadius_, inputDimensions_, wrapAround, false /*=include center*/)) {
       columnInputs.push_back(input);
   }
 
@@ -646,25 +637,11 @@
 
 
 void SpatialPooler::updateMinDutyCyclesLocal_() {
-<<<<<<< HEAD
   for (UInt i = 0; i < numColumns_; i++) {
     Real maxOverlapDuty = overlapDutyCycles_[i]; //start with the center, which is column 'i'
     const auto& hood = neighborMap_[i];
     //for(const auto column : Neighborhood(i, inhibitionRadius_, columnDimensions_, wrapAround_, /*skip center=*/false)) {
     for(const auto column : hood) {
-=======
-  for (size_t i = 0; i < numColumns_; i++) {
-    Real maxActiveDuty = 0.0f;
-    Real maxOverlapDuty = 0.0f;
-    if (wrapAround_) {
-     for(auto column : WrappingNeighborhood(i, inhibitionRadius_, columnDimensions_)) {
-      maxActiveDuty = max(maxActiveDuty, activeDutyCycles_[column]);
-      maxOverlapDuty = max(maxOverlapDuty, overlapDutyCycles_[column]);
-     }
-    } else {
-     for(auto column: Neighborhood(i, inhibitionRadius_, columnDimensions_)) {
-      maxActiveDuty = max(maxActiveDuty, activeDutyCycles_[column]);
->>>>>>> c50a6693
       maxOverlapDuty = max(maxOverlapDuty, overlapDutyCycles_[column]);
     }
     minOverlapDutyCycles_[i] = maxOverlapDuty * minPctOverlapDutyCycles_;
@@ -812,19 +789,14 @@
     targetDensity = localAreaDensity_;
   }
   
-<<<<<<< HEAD
-  for (UInt i = 0; i < numColumns_; ++i) {
-=======
   for (size_t i = 0; i < numColumns_; ++i) { 
->>>>>>> c50a6693
     applyBoosting_(i, targetDensity, activeDutyCycles_, boostStrength_, boostFactors_);
   }
 }
 
 
 void SpatialPooler::updateBoostFactorsLocal_() {
-<<<<<<< HEAD
-  for (UInt i = 0; i < numColumns_; ++i) {
+  for (size_t i = 0; i < numColumns_; ++i) {
     Real localActivityDensity = 0.0f;
     
     const auto& hood = neighborMap_[i]; //hood is vector<> of cached neighborhood values
@@ -838,22 +810,6 @@
     if (! centerIncluded) {
       //start by adding the center ('i') which is not included in the hood
       localActivityDensity += activeDutyCycles_[i]; //include the center, which is 'i' (not included in hood)
-=======
-  for (size_t i = 0; i < numColumns_; ++i) {
-    UInt numNeighbors = 0u;
-    Real localActivityDensity = 0.0f;
-
-    if (wrapAround_) {
-      for(const auto neighbor: WrappingNeighborhood(i, inhibitionRadius_, columnDimensions_)) {
-        localActivityDensity += activeDutyCycles_[neighbor];
-        numNeighbors += 1;
-      }
-    } else {
-      for(const auto neighbor: Neighborhood(i, inhibitionRadius_, columnDimensions_)) {
-        localActivityDensity += activeDutyCycles_[neighbor];
-        numNeighbors += 1;
-      }
->>>>>>> c50a6693
     }
 
     //for(auto neighbor: Neighborhood(i, inhibitionRadius_, columnDimensions_, wrapAround_)) {
@@ -874,28 +830,40 @@
   }
 }
 
-
-<<<<<<< HEAD
+/**
+ *  helper function to compute area (ie for inhibition) in nD. 
+ *  This is typically a "hyper-cube" but takes into account that
+ *  dimensions must not be a cube.
+ *
+ *  @return area (=num columns) within the hyper-cube in nD with radius.
+ *  #TODO for nD, support also nD radius (not just scalar, but vector with radii for each dim)
+ *  #TODO or switch also radius to percentage of the dim (that would solve the above)
+ **/
+UInt getAreaND_(const vector<UInt>& dimensions, const Real radius) {
+  NTA_ASSERT(radius > 0);
+  NTA_ASSERT(not dimensions.empty());
+
+  Real area = 1;
+  for(const auto dim: dimensions) {
+    area *= min(static_cast<Real>(dim), (2* radius + 1));
+  }
+  
+  NTA_ASSERT(area >= 1);
+  return area;
+}
+
 vector<CellIdx> SpatialPooler::inhibitColumns_(const vector<Real> &overlaps) const {
-  const Real density = localAreaDensity_;
-  NTA_ASSERT(!overlaps.empty());
-  NTA_ASSERT(density > 0.0f && density <= 1.0f);
-=======
-void SpatialPooler::inhibitColumns_(const vector<Real> &overlaps,
-                                    vector<CellIdx> &activeColumns) const {
-  Real density = localAreaDensity_;
-  if (numActiveColumnsPerInhArea_ > 0) {
-    UInt inhibitionArea =
-      (UInt)(pow((Real)(2 * inhibitionRadius_ + 1), (Real)columnDimensions_.size()));
-    inhibitionArea = min(inhibitionArea, numColumns_);
+  Real density = localAreaDensity_; //option 1: used localAreaDensity
+  if (numActiveColumnsPerInhArea_ > 0) { //option 2: used numActiveColumnsPerInhArea in constructor
+    const UInt inhibitionArea = getAreaND_(columnDimensions_, inhibitionRadius_); 
+    NTA_ASSERT(inhibitionArea <= numColumns_);
     density = ((Real)numActiveColumnsPerInhArea_) / inhibitionArea;
     density = min(density, (Real)MAX_LOCALAREADENSITY);
   }
->>>>>>> c50a6693
+  NTA_ASSERT(density > 0.0f and density < 1.0f);
 
   if (globalInhibition_ ||
-      inhibitionRadius_ >
-          *max_element(columnDimensions_.begin(), columnDimensions_.end())) {
+      inhibitionRadius_ > *max_element(columnDimensions_.begin(), columnDimensions_.end())) {
     return inhibitColumnsGlobal_(overlaps, density);
   } else {
     return inhibitColumnsLocal_(overlaps, density);
@@ -958,8 +926,7 @@
   const bool centerIncluded = std::find(neighborMap_.at(0).cbegin(), neighborMap_.at(0).cend(), 0) != neighborMap_.at(0).cend(); //TODO remove this if SP uses only hood w/o center
   std::cout << "CENTER=" << centerIncluded << "\n";
 
-<<<<<<< HEAD
-  for (UInt column = 0; column < numColumns_; column++) {
+  for (size_t column = 0; column < numColumns_; column++) {
     if (overlaps[column] < stimulusThreshold_) { //TODO make connections.computeActivity() already drop sub-threshold columns
       continue;
     }
@@ -970,7 +937,7 @@
     const auto& hood = neighborMap_.at(column);
     // In wrapAround, number of neighbors to be considered is solely a function of the inhibition radius, 
     // the number of dimensions, and of the size of each of those dimenion
-    const UInt numNeighbors = hood.size() + centerIncluded ? -1 : 0; // +1 if "hood" does not includes the column itself (center); See #also2
+    const UInt numNeighbors = hood.size() + (centerIncluded ? -1 : 0); // +1 if "hood" does not includes the column itself (center); See #also2
     NTA_ASSERT(numNeighbors >= 0);
     //const UInt numDesiredLocalActive = static_cast<UInt>(ceil(density * (numNeighbors + 1)));
     const UInt numDesiredLocalActive = static_cast<UInt>(0.5f + (density * (numNeighbors + 1)));
@@ -983,63 +950,16 @@
 
       if (overlaps[neighbor] > overlaps[column] || ( (overlaps[neighbor] == overlaps[column]) && alreadyUsedColumn[neighbor])) { //this column lost to a neighbor
         otherBigger++;
-	      if (otherBigger >= numDesiredLocalActive) { break; }
-=======
-  for (size_t column = 0; column < numColumns_; column++) {
-    if (overlaps[column] < stimulusThreshold_) {
-      continue;
-    }
-
-    UInt numNeighbors = 0;
-    UInt numBigger = 0;
-
-
-      if (wrapAround_) {
-         numNeighbors = 0;  // In wrapAround, number of neighbors to be considered is solely a function of the inhibition radius, 
-	 // ... the number of dimensions, and of the size of each of those dimenion
-         UInt predN = 1;
-	 const UInt diam = 2*inhibitionRadius_ + 1; //the inh radius can change, that's why we recompute here
-         for (const auto dim : columnDimensions_) {
-           predN *= std::min(diam, dim);
-         }
-         predN -= 1;
-         numNeighbors = predN;
-         const UInt numActive_wrap = static_cast<UInt>(0.5f + (density * (numNeighbors + 1)));
-
-        for(const auto neighbor: WrappingNeighborhood(column, inhibitionRadius_,columnDimensions_)) { //TODO if we don't change inh radius (changes only every isUpdateRound()),
-		// then these values can be cached -> faster local inh
-          if (neighbor == column) {
-            continue;
-          }
-
-          const Real difference = overlaps[neighbor] - overlaps[column];
-          if (difference > 0 || (difference == 0 && activeColumnsDense[neighbor])) {
-            numBigger++;
-	    if (numBigger >= numActive_wrap) { break; }
-          }
-	}
-      } else {
-        for(const auto neighbor: Neighborhood(column, inhibitionRadius_, columnDimensions_)) {
-          if (neighbor == column) {
-            continue;
-          }
-          numNeighbors++;
-
-          const Real difference = overlaps[neighbor] - overlaps[column];
-          if (difference > 0 || (difference == 0 && activeColumnsDense[neighbor])) {
-            numBigger++;
-          }
-	}
->>>>>>> c50a6693
+	if (otherBigger >= numDesiredLocalActive) { break; }
       }
-	  }
+    } 
 
     if (otherBigger < numDesiredLocalActive) { //successful column, add it
       activeColumns.push_back(column);
       alreadyUsedColumn[column] = true;
     }
   }
-  activeColumns.shrink_to_fit();
+  //activeColumns.shrink_to_fit();
   return activeColumns;
 }
 
