--- conflicted
+++ resolved
@@ -433,13 +433,9 @@
            sparse, identity,
            activeSegments_, columnForSegment,
            matchingSegments_, columnForSegment)) {
-<<<<<<< HEAD
-    Segment column;
-=======
     CellIdx column;
->>>>>>> e35be37b
-    vector<Segment>::const_iterator activeColumnsBegin, activeColumnsEnd, 
-	       columnActiveSegmentsBegin, columnActiveSegmentsEnd, 
+    vector<CellIdx>::const_iterator activeColumnsBegin, activeColumnsEnd;
+    vector<Segment>::const_iterator columnActiveSegmentsBegin, columnActiveSegmentsEnd,
          columnMatchingSegmentsBegin, columnMatchingSegmentsEnd;
 
     std::tie(column, 
