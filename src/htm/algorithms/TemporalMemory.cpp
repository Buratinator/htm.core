/* ---------------------------------------------------------------------
 * HTM Community Edition of NuPIC
 * Copyright (C) 2013-2016, Numenta, Inc.
 *
 * This program is free software: you can redistribute it and/or modify
 * it under the terms of the GNU Affero Public License version 3 as
 * published by the Free Software Foundation.
 *
 * This program is distributed in the hope that it will be useful,
 * but WITHOUT ANY WARRANTY; without even the implied warranty of
 * MERCHANTABILITY or FITNESS FOR A PARTICULAR PURPOSE.
 * See the GNU Affero Public License for more details.
 *
 * You should have received a copy of the GNU Affero Public License
 * along with this program.  If not, see http://www.gnu.org/licenses.
 * ---------------------------------------------------------------------- */

/** @file
 * Implementation of TemporalMemory
 *
 * The functions in this file use the following argument ordering
 * convention:
 *
 * 1. Output / mutated params
 * 2. Traditional parameters to the function, i.e. the ones that would still
 *    exist if this function were a method on a class
 * 3. Model state (marked const)
 * 4. Model parameters (including "learn")
 */

#include <algorithm> //is_sorted
#include <climits>
#include <cstring>
#include <iomanip>
#include <iostream>
#include <iterator>
#include <string>
#include <vector>


#include <htm/algorithms/TemporalMemory.hpp>

#include <htm/utils/GroupBy.hpp>
#include <htm/algorithms/Anomaly.hpp>

using namespace std;
using namespace htm;


static const UInt TM_VERSION = 2;

TemporalMemory::TemporalMemory() {}

TemporalMemory::TemporalMemory(
    vector<CellIdx> columnDimensions, 
    CellIdx cellsPerColumn,
    SynapseIdx activationThreshold, 
    Permanence initialPermanence,
    Permanence connectedPermanence, 
    SynapseIdx minThreshold, 
    SynapseIdx maxNewSynapseCount,
    Permanence permanenceIncrement, 
    Permanence permanenceDecrement,
    Permanence predictedSegmentDecrement, 
    Int seed, 
    SegmentIdx maxSegmentsPerCell,
    SynapseIdx maxSynapsesPerSegment, 
    bool checkInputs, 
    UInt externalPredictiveInputs) {
  initialize(columnDimensions, cellsPerColumn, activationThreshold,
             initialPermanence, connectedPermanence, minThreshold,
             maxNewSynapseCount, permanenceIncrement, permanenceDecrement,
             predictedSegmentDecrement, seed, maxSegmentsPerCell,
             maxSynapsesPerSegment, checkInputs, externalPredictiveInputs);
}

TemporalMemory::~TemporalMemory() {}

void TemporalMemory::initialize(
    vector<CellIdx> columnDimensions, 
    CellIdx cellsPerColumn,
    SynapseIdx activationThreshold, 
    Permanence initialPermanence,
    Permanence connectedPermanence, 
    SynapseIdx minThreshold, 
    SynapseIdx maxNewSynapseCount,
    Permanence permanenceIncrement, 
    Permanence permanenceDecrement,
    Permanence predictedSegmentDecrement, 
    Int seed, 
    SegmentIdx maxSegmentsPerCell,
    SynapseIdx maxSynapsesPerSegment, 
    bool checkInputs, 
    UInt externalPredictiveInputs) {

  // Validate all input parameters
  NTA_CHECK(columnDimensions.size() > 0) << "Number of column dimensions must be greater than 0";
  NTA_CHECK(cellsPerColumn > 0) << "Number of cells per column must be greater than 0";

  NTA_CHECK(initialPermanence >= 0.0 && initialPermanence <= 1.0);
  NTA_CHECK(connectedPermanence >= 0.0 && connectedPermanence <= 1.0);
  NTA_CHECK(permanenceIncrement >= 0.0 && permanenceIncrement <= 1.0);
  NTA_CHECK(permanenceDecrement >= 0.0 && permanenceDecrement <= 1.0);
  NTA_CHECK(minThreshold <= activationThreshold);

  // Save member variables

  numColumns_ = 1;
  columnDimensions_.clear();
  for (auto &columnDimension : columnDimensions) {
    numColumns_ *= columnDimension;
    columnDimensions_.push_back(columnDimension);
  }

  
  cellsPerColumn_ = cellsPerColumn; //TODO add checks
  activationThreshold_ = activationThreshold;
  initialPermanence_ = initialPermanence;
  connectedPermanence_ = connectedPermanence;
  minThreshold_ = minThreshold;
  maxNewSynapseCount_ = maxNewSynapseCount;
  checkInputs_ = checkInputs;
  permanenceIncrement_ = permanenceIncrement;
  permanenceDecrement_ = permanenceDecrement;
  predictedSegmentDecrement_ = predictedSegmentDecrement;
  externalPredictiveInputs_ = externalPredictiveInputs;

  // Initialize member variables
  connections = Connections(static_cast<CellIdx>(numberOfColumns() * cellsPerColumn_), connectedPermanence_);
  rng_ = Random(seed);

  maxSegmentsPerCell_ = maxSegmentsPerCell;
  maxSynapsesPerSegment_ = maxSynapsesPerSegment;
  iteration_ = 0;

  reset();
}

static CellIdx getLeastUsedCell(Random &rng, UInt column, //TODO remove static methods, use private instead
                                const Connections &connections,
                                UInt cellsPerColumn) {
  const CellIdx start = column * cellsPerColumn;
  const CellIdx end = start + cellsPerColumn;

  size_t minNumSegments = std::numeric_limits<CellIdx>::max();
  UInt32 numTiedCells = 0u;
  for (CellIdx cell = start; cell < end; cell++) {
    const size_t numSegments = connections.numSegments(cell);
    if (numSegments < minNumSegments) {
      minNumSegments = numSegments;
      numTiedCells = 1u;
    } else if (numSegments == minNumSegments) {
      numTiedCells++;
    }
  }

  const UInt32 tieWinnerIndex = rng.getUInt32(numTiedCells);

  UInt32 tieIndex = 0;
  for (CellIdx cell = start; cell < end; cell++) {
    if (connections.numSegments(cell) == minNumSegments) {
      if (tieIndex == tieWinnerIndex) {
        return cell;
      } else {
        tieIndex++;
      }
    }
  }

  NTA_THROW << "getLeastUsedCell failed to find a cell";
}

static void adaptSegment(Connections &connections, Segment segment,
                         const vector<bool> &prevActiveCellsDense,
                         Permanence permanenceIncrement,
                         Permanence permanenceDecrement) {
  const vector<Synapse> &synapses = connections.synapsesForSegment(segment);

  for (SynapseIdx i = 0; i < synapses.size();) {
    const SynapseData &synapseData = connections.dataForSynapse(synapses[i]);

    Permanence permanence = synapseData.permanence;
    if (prevActiveCellsDense[synapseData.presynapticCell]) {
      permanence += permanenceIncrement;
    } else {
      permanence -= permanenceDecrement;
    }

    permanence = min(permanence, (Permanence)1.0);
    permanence = max(permanence, (Permanence)0.0);

    if (permanence < htm::Epsilon) {
      connections.destroySynapse(synapses[i]);
      // Synapses vector is modified in-place, so don't update `i`.
    } else {
      connections.updateSynapsePermanence(synapses[i], permanence);
      i++;
    }
  }

  if (synapses.size() == 0) {
    connections.destroySegment(segment);
  }
}

static void growSynapses(Connections &connections, 
		         Random &rng, 
			 const Segment& segment,
                         const SynapseIdx nDesiredNewSynapses,
                         const vector<CellIdx> &prevWinnerCells,
                         const Permanence initialPermanence,
                         const SynapseIdx maxSynapsesPerSegment) {
  // It's possible to optimize this, swapping candidates to the end as
  // they're used. But this is awkward to mimic in other
  // implementations, especially because it requires iterating over
  // the existing synapses in a particular order.

  vector<CellIdx> candidates(prevWinnerCells.begin(), prevWinnerCells.end());
  NTA_ASSERT(std::is_sorted(candidates.begin(), candidates.end()));

  // Remove cells that are already synapsed on by this segment
  for (const Synapse& synapse : connections.synapsesForSegment(segment)) {
    const CellIdx presynapticCell = connections.dataForSynapse(synapse).presynapticCell;
    const auto already = std::lower_bound(candidates.cbegin(), candidates.cend(), presynapticCell);
    if (already != candidates.cend() && *already == presynapticCell) {
      candidates.erase(already);
    }
  }

  const size_t nActual = std::min(static_cast<size_t>(nDesiredNewSynapses), candidates.size());

  // Check if we're going to surpass the maximum number of synapses.
  Int overrun = static_cast<Int>(connections.numSynapses(segment) + nActual - maxSynapsesPerSegment);
  if (overrun > 0) {
    connections.destroyMinPermanenceSynapses(segment, static_cast<Int>(overrun), prevWinnerCells);
  }

  // Recalculate in case we weren't able to destroy as many synapses as needed.
  const size_t nActualWithMax = std::min(nActual, static_cast<size_t>(maxSynapsesPerSegment) - connections.numSynapses(segment));

  // Pick nActual cells randomly.
  for (size_t c = 0; c < nActualWithMax; c++) {
    const auto i = rng.getUInt32(static_cast<UInt32>(candidates.size()));
    connections.createSynapse(segment, candidates[i], initialPermanence); //TODO createSynapse consider creating a vector of new synapses at once?
    candidates.erase(candidates.begin() + i); //TODO this is costly, optimize it (out)
  }
}

static void activatePredictedColumn(
    vector<CellIdx> &activeCells, 
    vector<CellIdx> &winnerCells,
    Connections &connections, 
    Random &rng,
    vector<Segment>::const_iterator columnActiveSegmentsBegin,
    vector<Segment>::const_iterator columnActiveSegmentsEnd,
    const vector<bool> &prevActiveCellsDense,
    const vector<CellIdx> &prevWinnerCells,
    const vector<SynapseIdx> &numActivePotentialSynapsesForSegment,
    const UInt maxNewSynapseCount, 
    const Permanence initialPermanence,
    const Permanence permanenceIncrement, 
    const Permanence permanenceDecrement,
    const SynapseIdx maxSynapsesPerSegment, 
    const bool learn) {
  auto activeSegment = columnActiveSegmentsBegin;
  do {
    const CellIdx cell = connections.cellForSegment(*activeSegment);
    activeCells.push_back(cell);
    winnerCells.push_back(cell);

    // This cell might have multiple active segments.
    do {
      if (learn) {
        adaptSegment(connections, *activeSegment, prevActiveCellsDense,
                     permanenceIncrement, permanenceDecrement);

        const Int32 nGrowDesired =
            maxNewSynapseCount -
            numActivePotentialSynapsesForSegment[*activeSegment];
        if (nGrowDesired > 0) {
          growSynapses(connections, rng, *activeSegment, nGrowDesired,
                       prevWinnerCells, initialPermanence,
                       maxSynapsesPerSegment);
        }
      }
    } while (++activeSegment != columnActiveSegmentsEnd &&
             connections.cellForSegment(*activeSegment) == cell);
  } while (activeSegment != columnActiveSegmentsEnd);
}

static Segment createSegment(Connections &connections,  //TODO remove, use TM::createSegment
                             vector<UInt64> &lastUsedIterationForSegment,
                             CellIdx cell, UInt64 iteration,
                             UInt maxSegmentsPerCell) {
  while (connections.numSegments(cell) >= maxSegmentsPerCell) {
    const vector<Segment> &destroyCandidates =
        connections.segmentsForCell(cell);

    auto leastRecentlyUsedSegment =
        std::min_element(destroyCandidates.begin(), destroyCandidates.end(),
                         [&](Segment a, Segment b) {
                           return (lastUsedIterationForSegment[a] <
                                   lastUsedIterationForSegment[b]);
                         });

    connections.destroySegment(*leastRecentlyUsedSegment);
  }

  const Segment segment = connections.createSegment(cell);
  lastUsedIterationForSegment.resize(connections.segmentFlatListLength());
  lastUsedIterationForSegment[segment] = iteration;

  return segment;
}

static void
burstColumn(vector<CellIdx> &activeCells, 
            vector<CellIdx> &winnerCells,
            Connections &connections, 
            Random &rng,
            vector<UInt64> &lastUsedIterationForSegment, 
            UInt column,
            vector<Segment>::const_iterator columnMatchingSegmentsBegin,
            vector<Segment>::const_iterator columnMatchingSegmentsEnd,
            const vector<bool> &prevActiveCellsDense,
            const vector<CellIdx> &prevWinnerCells,
            const vector<SynapseIdx> &numActivePotentialSynapsesForSegment,
            UInt64 iteration, 
            CellIdx cellsPerColumn, 
            UInt maxNewSynapseCount,
            const Permanence initialPermanence, 
            const Permanence permanenceIncrement,
            const Permanence permanenceDecrement, 
            const SegmentIdx maxSegmentsPerCell,
            const SynapseIdx maxSynapsesPerSegment, 
            const bool learn) {
  // Calculate the active cells.
  const CellIdx start = column * cellsPerColumn;
  const CellIdx end = start + cellsPerColumn;
  for (CellIdx cell = start; cell < end; cell++) {
    activeCells.push_back(cell);
  }

  const auto bestMatchingSegment =
      std::max_element(columnMatchingSegmentsBegin, columnMatchingSegmentsEnd,
                       [&](Segment a, Segment b) {
                         return (numActivePotentialSynapsesForSegment[a] <
                                 numActivePotentialSynapsesForSegment[b]);
                       });

  const CellIdx winnerCell =
      (bestMatchingSegment != columnMatchingSegmentsEnd)
          ? connections.cellForSegment(*bestMatchingSegment)
          : getLeastUsedCell(rng, column, connections, cellsPerColumn);

  winnerCells.push_back(winnerCell);

  // Learn.
  if (learn) {
    if (bestMatchingSegment != columnMatchingSegmentsEnd) {
      // Learn on the best matching segment.
      adaptSegment(connections, *bestMatchingSegment, prevActiveCellsDense,
                   permanenceIncrement, permanenceDecrement);

      const Int32 nGrowDesired =
          maxNewSynapseCount -
          numActivePotentialSynapsesForSegment[*bestMatchingSegment];
      if (nGrowDesired > 0) {
        growSynapses(connections, rng, *bestMatchingSegment, nGrowDesired,
                     prevWinnerCells, initialPermanence, maxSynapsesPerSegment);
      }
    } else {
      // No matching segments.
      // Grow a new segment and learn on it.

      // Don't grow a segment that will never match.
      const UInt32 nGrowExact =
          std::min(maxNewSynapseCount, (UInt32)prevWinnerCells.size());
      if (nGrowExact > 0) {
        const Segment segment =
            createSegment(connections, lastUsedIterationForSegment, winnerCell,
                          iteration, maxSegmentsPerCell);

        growSynapses(connections, rng, segment, nGrowExact, prevWinnerCells,
                     initialPermanence, maxSynapsesPerSegment);
        NTA_ASSERT(connections.numSynapses(segment) == nGrowExact);
      }
    }
  }
}

static void punishPredictedColumn(
    Connections &connections,
    vector<Segment>::const_iterator columnMatchingSegmentsBegin,
    vector<Segment>::const_iterator columnMatchingSegmentsEnd,
    const vector<bool> &prevActiveCellsDense,
    Permanence predictedSegmentDecrement) {
  if (predictedSegmentDecrement > 0.0) {
    for (auto matchingSegment = columnMatchingSegmentsBegin;
         matchingSegment != columnMatchingSegmentsEnd; matchingSegment++) {
      adaptSegment(connections, *matchingSegment, prevActiveCellsDense,
                   -predictedSegmentDecrement, 0.0);
    }
  }
}

void TemporalMemory::activateCells(const SDR &activeColumns, const bool learn) {
    NTA_CHECK(columnDimensions_.size() > 0) << "TM constructed using the default TM() constructor, which may only be used for serialization. "
	    << "Use TM constructor where you provide at least column dimensions, eg: TM tm({32});";

    NTA_CHECK( activeColumns.dimensions.size() == columnDimensions_.size() )  //this "hack" because columnDimensions_, and SDR.dimensions are vectors
	    //of different type, so we cannot directly compare
	    << "TM invalid input dimensions: " << activeColumns.dimensions.size() << " vs. " << columnDimensions_.size();
    for(size_t i=0; i< columnDimensions_.size(); i++) {
      NTA_CHECK(static_cast<size_t>(activeColumns.dimensions[i]) == static_cast<size_t>(columnDimensions_[i])) << "Dimensions must be the same.";
    }
    auto &sparse = activeColumns.getSparse();

  vector<bool> prevActiveCellsDense(numberOfCells() + externalPredictiveInputs_, false);
  for (CellIdx cell : activeCells_) {
    prevActiveCellsDense[cell] = true;
  }
  activeCells_.clear();

  const vector<CellIdx> prevWinnerCells = std::move(winnerCells_);

  const auto columnForSegment = [&](Segment segment) {
    return connections.cellForSegment(segment) / cellsPerColumn_;
  };
  const auto identity = [](const ElemSparse a) {return a;}; //TODO use std::identity when c++20

  for (auto &&columnData : groupBy( //group by columns, and convert activeSegments & matchingSegments to cols. 
           sparse, identity,
           activeSegments_, columnForSegment,
           matchingSegments_, columnForSegment)) {
<<<<<<< HEAD
    Segment column;
=======
    CellIdx column;
>>>>>>> b59f646f
    vector<Segment>::const_iterator activeColumnsBegin, activeColumnsEnd, 
	       columnActiveSegmentsBegin, columnActiveSegmentsEnd, 
         columnMatchingSegmentsBegin, columnMatchingSegmentsEnd;

    std::tie(column, 
             activeColumnsBegin, activeColumnsEnd, 
             columnActiveSegmentsBegin, columnActiveSegmentsEnd, 
             columnMatchingSegmentsBegin, columnMatchingSegmentsEnd
	) = columnData;

    const bool isActiveColumn = activeColumnsBegin != activeColumnsEnd;
    if (isActiveColumn) {
      if (columnActiveSegmentsBegin != columnActiveSegmentsEnd) {
        activatePredictedColumn(
            activeCells_, winnerCells_, connections, rng_,
            columnActiveSegmentsBegin, columnActiveSegmentsEnd,
            prevActiveCellsDense, prevWinnerCells,
            numActivePotentialSynapsesForSegment_, maxNewSynapseCount_,
            initialPermanence_, permanenceIncrement_, permanenceDecrement_,
            maxSynapsesPerSegment_, learn);
      } else {
        burstColumn(activeCells_, winnerCells_, connections, rng_,
                    lastUsedIterationForSegment_, column,
                    columnMatchingSegmentsBegin, columnMatchingSegmentsEnd,
                    prevActiveCellsDense, prevWinnerCells,
                    numActivePotentialSynapsesForSegment_, iteration_,
                    cellsPerColumn_, maxNewSynapseCount_, initialPermanence_,
                    permanenceIncrement_, permanenceDecrement_,
                    maxSegmentsPerCell_, maxSynapsesPerSegment_, learn);
      }
    } else {
      if (learn) {
        punishPredictedColumn(connections, columnMatchingSegmentsBegin,
                              columnMatchingSegmentsEnd, prevActiveCellsDense,
                              predictedSegmentDecrement_);
      }
    }
  }
  segmentsValid_ = false;
}


void TemporalMemory::activateDendrites(const bool learn,
                                       const SDR &externalPredictiveInputsActive,
                                       const SDR &externalPredictiveInputsWinners)
{
    if( externalPredictiveInputs_ > 0 )
    {
        NTA_CHECK( externalPredictiveInputsActive.size  == externalPredictiveInputs_ );
        NTA_CHECK( externalPredictiveInputsWinners.size == externalPredictiveInputs_ );
	NTA_CHECK( externalPredictiveInputsActive.dimensions == externalPredictiveInputsWinners.dimensions);
#ifdef NTA_ASSERTIONS_ON
  SDR both(externalPredictiveInputsActive.dimensions);
  both.intersection(externalPredictiveInputsActive, externalPredictiveInputsWinners);
  NTA_ASSERT(both == externalPredictiveInputsWinners) << "externalPredictiveInputsWinners must be a subset of externalPredictiveInputsActive";
#endif
    }
    else
    {
        NTA_CHECK( externalPredictiveInputsActive.getSum() == 0u && externalPredictiveInputsWinners.getSum() == 0u )
            << "External predictive inputs must be declared to TM constructor!";
    }


  if( segmentsValid_ )
    return;

  for(const auto &active : externalPredictiveInputsActive.getSparse()) {
      NTA_ASSERT( active < externalPredictiveInputs_ );
      activeCells_.push_back( static_cast<CellIdx>(active + numberOfCells()) ); 
  }
  for(const auto &winner : externalPredictiveInputsWinners.getSparse()) {
      NTA_ASSERT( winner < externalPredictiveInputs_ );
      winnerCells_.push_back( static_cast<CellIdx>(winner + numberOfCells()) );
  }

  const size_t length = connections.segmentFlatListLength();

  numActivePotentialSynapsesForSegment_.assign(length, 0);
  numActiveConnectedSynapsesForSegment_ = connections.computeActivity(
                              numActivePotentialSynapsesForSegment_,
                              activeCells_);

  // Active segments, connected synapses.
  activeSegments_.clear();
  for (Segment segment = 0; segment < numActiveConnectedSynapsesForSegment_.size(); segment++) {
    if (numActiveConnectedSynapsesForSegment_[segment] >= activationThreshold_) {
      activeSegments_.push_back(segment);
    }
  }
  const auto compareSegments = [&](const Segment a, const Segment b) { return connections.compareSegments(a, b); };
  std::sort( activeSegments_.begin(), activeSegments_.end(), compareSegments);
  // Update segment bookkeeping.
  if (learn) {
    for (const auto &segment : activeSegments_) {
      lastUsedIterationForSegment_[segment] = iteration_;
    }
    iteration_++;
  }

  // Matching segments, potential synapses.
  matchingSegments_.clear();
  for (Segment segment = 0; segment < numActivePotentialSynapsesForSegment_.size(); segment++) {
    if (numActivePotentialSynapsesForSegment_[segment] >= minThreshold_) {
      matchingSegments_.push_back(segment);
    }
  }
  std::sort( matchingSegments_.begin(), matchingSegments_.end(), compareSegments);

  segmentsValid_ = true;
}


void TemporalMemory::compute(const SDR &activeColumns, 
                             const bool learn,
                             const SDR &externalPredictiveInputsActive,
                             const SDR &externalPredictiveInputsWinners)
{
  activateDendrites(learn, externalPredictiveInputsActive, externalPredictiveInputsWinners);

  // Update Anomaly Metric.  The anomaly is the percent of active columns that
  // were not predicted.
  anomaly_ = computeRawAnomalyScore(
                activeColumns,
                cellsToColumns( getPredictiveCells() ));
  // TODO: Update mean & standard deviation of anomaly here.

  activateCells(activeColumns, learn);
}

void TemporalMemory::compute(const SDR &activeColumns, const bool learn) {
  SDR externalPredictiveInputsActive({ externalPredictiveInputs_ });
  SDR externalPredictiveInputsWinners({ externalPredictiveInputs_ });
  compute( activeColumns, learn, externalPredictiveInputsActive, externalPredictiveInputsWinners );
}

void TemporalMemory::reset(void) {
  activeCells_.clear();
  winnerCells_.clear();
  activeSegments_.clear();
  matchingSegments_.clear();
  segmentsValid_ = false;
  anomaly_ = -1.0f;
}

// ==============================
//  Helper functions
// ==============================

Segment TemporalMemory::createSegment(const CellIdx& cell) {
  return ::createSegment(connections, lastUsedIterationForSegment_, cell,
                         iteration_, maxSegmentsPerCell_);
}

UInt TemporalMemory::columnForCell(const CellIdx cell) const {

  NTA_ASSERT(cell < numberOfCells());
  return cell / cellsPerColumn_;
}


SDR TemporalMemory::cellsToColumns(const SDR& cells) const {
  auto correctDims = getColumnDimensions(); //nD column dimensions (eg 10x100)
  correctDims.push_back(static_cast<CellIdx>(getCellsPerColumn())); //add n+1-th dimension for cellsPerColumn (eg. 10x100x8)

  NTA_CHECK(cells.dimensions.size() == correctDims.size()) 
	  << "cells.dimensions must match TM's (column dims x cellsPerColumn) ";

  for(size_t i = 0; i<correctDims.size(); i++) 
	  NTA_CHECK(correctDims[i] == cells.dimensions[i]);

  SDR cols(getColumnDimensions());
  auto& dense = cols.getDense();
  for(const auto cell : cells.getSparse()) {
    const auto col = columnForCell(cell);
    dense[col] = static_cast<ElemDense>(1);
  }
  cols.setDense(dense);

  NTA_ASSERT(cols.size == numColumns_); 
  return cols;
}


vector<CellIdx> TemporalMemory::cellsForColumn(CellIdx column) { 
  const CellIdx start = cellsPerColumn_ * column;
  const CellIdx end = start + cellsPerColumn_;

  vector<CellIdx> cellsInColumn;
  cellsInColumn.reserve(cellsPerColumn_);
  for (CellIdx i = start; i < end; i++) {
    cellsInColumn.push_back(i);
  }

  return cellsInColumn;
}

vector<CellIdx> TemporalMemory::getActiveCells() const { return activeCells_; }

void TemporalMemory::getActiveCells(SDR &activeCells) const
{
  NTA_CHECK( activeCells.size == numberOfCells() );
  activeCells.setSparse( getActiveCells() );
}


SDR TemporalMemory::getPredictiveCells() const {

  NTA_CHECK( segmentsValid_ )
    << "Call TM.activateDendrites() before TM.getPredictiveCells()!";

  auto correctDims = getColumnDimensions();
  correctDims.push_back(static_cast<CellIdx>(getCellsPerColumn()));
  SDR predictive(correctDims);

  auto& predictiveCells = predictive.getSparse();

  for (auto segment = activeSegments_.cbegin(); segment != activeSegments_.cend();
       segment++) {
    const CellIdx cell = connections.cellForSegment(*segment);
    if (segment == activeSegments_.begin() || cell != predictiveCells.back()) {
      predictiveCells.push_back(cell);
    }
  }

  predictive.setSparse(predictiveCells);
  return predictive;
}


vector<CellIdx> TemporalMemory::getWinnerCells() const { return winnerCells_; }

void TemporalMemory::getWinnerCells(SDR &winnerCells) const
{
  NTA_CHECK( winnerCells.size == numberOfCells() );
  winnerCells.setSparse( getWinnerCells() );
}

vector<Segment> TemporalMemory::getActiveSegments() const
{
  NTA_CHECK( segmentsValid_ )
    << "Call TM.activateDendrites() before TM.getActiveSegments()!";

  return activeSegments_;
}

vector<Segment> TemporalMemory::getMatchingSegments() const
{
  NTA_CHECK( segmentsValid_ )
    << "Call TM.activateDendrites() before TM.getActiveSegments()!";

  return matchingSegments_;
}


SynapseIdx TemporalMemory::getActivationThreshold() const {
  return activationThreshold_;
}

void TemporalMemory::setActivationThreshold(const SynapseIdx activationThreshold) {
  activationThreshold_ = activationThreshold;
}

Permanence TemporalMemory::getInitialPermanence() const {
  return initialPermanence_;
}

void TemporalMemory::setInitialPermanence(const Permanence initialPermanence) {
  initialPermanence_ = initialPermanence;
}

Permanence TemporalMemory::getConnectedPermanence() const {
  return connectedPermanence_;
}

SynapseIdx TemporalMemory::getMinThreshold() const { return minThreshold_; }

void TemporalMemory::setMinThreshold(const SynapseIdx minThreshold) {
  minThreshold_ = minThreshold;
}

SynapseIdx TemporalMemory::getMaxNewSynapseCount() const {
  return maxNewSynapseCount_;
}

void TemporalMemory::setMaxNewSynapseCount(const SynapseIdx maxNewSynapseCount) {
  maxNewSynapseCount_ = maxNewSynapseCount;
}

bool TemporalMemory::getCheckInputs() const { return checkInputs_; }

void TemporalMemory::setCheckInputs(bool checkInputs) {
  checkInputs_ = checkInputs;
}

Permanence TemporalMemory::getPermanenceIncrement() const {
  return permanenceIncrement_;
}

void TemporalMemory::setPermanenceIncrement(Permanence permanenceIncrement) {
  permanenceIncrement_ = permanenceIncrement;
}

Permanence TemporalMemory::getPermanenceDecrement() const {
  return permanenceDecrement_;
}

void TemporalMemory::setPermanenceDecrement(Permanence permanenceDecrement) {
  permanenceDecrement_ = permanenceDecrement;
}

Permanence TemporalMemory::getPredictedSegmentDecrement() const {
  return predictedSegmentDecrement_;
}

void TemporalMemory::setPredictedSegmentDecrement(
    Permanence predictedSegmentDecrement) {
  predictedSegmentDecrement_ = predictedSegmentDecrement;
}

SegmentIdx TemporalMemory::getMaxSegmentsPerCell() const {
  return maxSegmentsPerCell_;
}

SynapseIdx TemporalMemory::getMaxSynapsesPerSegment() const {
  return maxSynapsesPerSegment_;
}

UInt TemporalMemory::version() const { return TM_VERSION; }


static set<pair<CellIdx, SynapseIdx>>
getComparableSegmentSet(const Connections &connections,
                        const vector<Segment> &segments) {
  set<pair<CellIdx, SynapseIdx>> segmentSet;
  for (Segment segment : segments) {
    segmentSet.emplace(connections.cellForSegment(segment),
                       connections.idxOnCellForSegment(segment));
  }
  return segmentSet;
}

bool TemporalMemory::operator==(const TemporalMemory &other) const {
  if (numColumns_ != other.numColumns_ ||
      columnDimensions_ != other.columnDimensions_ ||
      cellsPerColumn_ != other.cellsPerColumn_ ||
      activationThreshold_ != other.activationThreshold_ ||
      minThreshold_ != other.minThreshold_ ||
      maxNewSynapseCount_ != other.maxNewSynapseCount_ ||
      initialPermanence_ != other.initialPermanence_ ||
      connectedPermanence_ != other.connectedPermanence_ ||
      permanenceIncrement_ != other.permanenceIncrement_ ||
      permanenceDecrement_ != other.permanenceDecrement_ ||
      predictedSegmentDecrement_ != other.predictedSegmentDecrement_ ||
      activeCells_ != other.activeCells_ ||
      winnerCells_ != other.winnerCells_ ||
      maxSegmentsPerCell_ != other.maxSegmentsPerCell_ ||
      maxSynapsesPerSegment_ != other.maxSynapsesPerSegment_ ||
      iteration_ != other.iteration_ ||
      anomaly_ != other.anomaly_ ) {
    return false;
  }

  if (connections != other.connections) {
    return false;
  }

  if (getComparableSegmentSet(connections, activeSegments_) !=
          getComparableSegmentSet(other.connections, other.activeSegments_) ||
      getComparableSegmentSet(connections, matchingSegments_) !=
          getComparableSegmentSet(other.connections, other.matchingSegments_)) {
    return false;
  }

  return true;
}

//----------------------------------------------------------------------
// Debugging helpers
//----------------------------------------------------------------------


namespace htm {
std::ostream& operator<< (std::ostream& stream, const TemporalMemory& self)
{
  stream << "Temporal Memory " << self.connections;
  return stream;
}
}


// Print the main TM creation parameters
void TemporalMemory::printParameters(std::ostream& out) const {
  out << "Temporal Memory Parameters\n";
  out << "version                   = " << TM_VERSION << std::endl
      << "numColumns                = " << numberOfColumns() << std::endl
      << "cellsPerColumn            = " << getCellsPerColumn() << std::endl
      << "activationThreshold       = " << getActivationThreshold() << std::endl
      << "initialPermanence         = " << getInitialPermanence() << std::endl
      << "connectedPermanence       = " << getConnectedPermanence() << std::endl
      << "minThreshold              = " << getMinThreshold() << std::endl
      << "maxNewSynapseCount        = " << getMaxNewSynapseCount() << std::endl
      << "permanenceIncrement       = " << getPermanenceIncrement() << std::endl
      << "permanenceDecrement       = " << getPermanenceDecrement() << std::endl
      << "predictedSegmentDecrement = " << getPredictedSegmentDecrement()
      << std::endl
      << "maxSegmentsPerCell        = " << getMaxSegmentsPerCell() << std::endl
      << "maxSynapsesPerSegment     = " << getMaxSynapsesPerSegment()
      << std::endl;
}<|MERGE_RESOLUTION|>--- conflicted
+++ resolved
@@ -433,11 +433,7 @@
            sparse, identity,
            activeSegments_, columnForSegment,
            matchingSegments_, columnForSegment)) {
-<<<<<<< HEAD
-    Segment column;
-=======
     CellIdx column;
->>>>>>> b59f646f
     vector<Segment>::const_iterator activeColumnsBegin, activeColumnsEnd, 
 	       columnActiveSegmentsBegin, columnActiveSegmentsEnd, 
          columnMatchingSegmentsBegin, columnMatchingSegmentsEnd;
