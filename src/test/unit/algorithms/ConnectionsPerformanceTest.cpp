/* ---------------------------------------------------------------------
 * Numenta Platform for Intelligent Computing (NuPIC)
 * Copyright (C) 2015-2016, Numenta, Inc.  Unless you have an agreement
 * with Numenta, Inc., for a separate license for this software code, the
 * following terms and conditions apply:
 *
 * This program is free software: you can redistribute it and/or modify
 * it under the terms of the GNU Affero Public License version 3 as
 * published by the Free Software Foundation.
 *
 * This program is distributed in the hope that it will be useful,
 * but WITHOUT ANY WARRANTY; without even the implied warranty of
 * MERCHANTABILITY or FITNESS FOR A PARTICULAR PURPOSE.
 * See the GNU Affero Public License for more details.
 *
 * You should have received a copy of the GNU Affero Public License
 * along with this program.  If not, see http://www.gnu.org/licenses.
 *
 * http://numenta.org/licenses/
 * ---------------------------------------------------------------------
 */

#include "gtest/gtest.h"

/** @file
 * Implementation of performance tests for Connections
 */

#include <fstream>
#include <iostream>

#include <nupic/algorithms/SpatialPooler.hpp>
#include <nupic/algorithms/TemporalMemory.hpp>
#include <nupic/algorithms/Anomaly.hpp>
#include <nupic/utils/Random.hpp>
#include <nupic/os/Timer.hpp>
#include <nupic/types/Types.hpp> // macro "UNUSED"

namespace testing {

using namespace std;
using namespace nupic;
using nupic::sdr::SDR;
using namespace nupic::algorithms::connections;
using ::nupic::algorithms::spatial_pooler::SpatialPooler;
using ::nupic::algorithms::temporal_memory::TemporalMemory;
using namespace nupic::algorithms::anomaly;

#define SEED 42

Random rng(SEED);

float runTemporalMemoryTest(UInt numColumns, UInt w,   int numSequences,
                                                       int numElements,
                                                       string label) {
  Timer timer(true);

  // Initialize

  TemporalMemory tm;
  tm.initialize( {numColumns} );

  cout << (float)timer.getElapsed() << " in " << label << ": initialize"  << endl;

<<<<<<< HEAD
  // Learn

=======
  // generate data
>>>>>>> f84b5831
  vector<vector<SDR>> sequences;
  for (int i = 0; i < numSequences; i++) {
    vector<SDR> sequence;
    SDR sdr({numColumns});
    for (int j = 0; j < numElements; j++) {
      const Real sparsity = w / static_cast<Real>(numColumns);
      sdr.randomize(sparsity, rng);
      sequence.push_back(sdr);
    }
    sequences.push_back(sequence);
  }

<<<<<<< HEAD
  const SDR unused_({std::numeric_limits<UInt>::max()}); //dummy SDR, unused here, but needed for API
  for (int i = 0; i < 5; i++) {
    for (auto sequence : sequences) {
      for (auto sdr : sequence) {
        tm.compute(sdr, true, unused_, unused_);
=======
  // learn
  for (int i = 0; i < 5; i++) {
    for (auto sequence : sequences) {
      for (auto sdr : sequence) {
        tm.compute(sdr, true);
	//TODO get untrained anomaly score here
>>>>>>> f84b5831
      }
      tm.reset();
    }
  }
  cout << (float)timer.getElapsed() << " in " << label << ": initialize + learn"  << endl;

  // test
  for (auto sequence : sequences) {
    for (auto sdr : sequence) {
<<<<<<< HEAD
      tm.compute(sdr, false, unused_, unused_);
=======
      tm.compute(sdr, false);
      //TODO get trained (lower) anomaly
>>>>>>> f84b5831
    }
    tm.reset();
  }
  //TODO check anomaly trained < anomaly untrained
  cout << (float)timer.getElapsed() << " in " << label << ": initialize + learn + test"  << endl;
  timer.stop();
  return (float)timer.getElapsed();
}



float runSpatialPoolerTest(
                  UInt   numInputs,
                  Real   inputSparsity,
                  UInt   numColumns,
                  Real   columnSparsity,
                  string label)
{
#ifdef NDEBUG
  const auto trainTime = 1000u;
  const auto testTime  =  500u;
#else
  const auto trainTime = 10u;
  const auto testTime  =  5u;
#endif

  Timer timer;
  timer.start();

  // Initialize
  SpatialPooler sp(
    /* inputDimensions */               { numInputs },
    /* columnDimensions */              { numColumns },
    /* potentialRadius */               (numInputs + numColumns)
    );
  sp.setLocalAreaDensity(columnSparsity);

  SDR input( sp.getInputDimensions() );
  SDR columns( sp.getColumnDimensions() );
  cout << (float)timer.getElapsed() << " in " << label << ": initialize"  << endl;

  // Learn
  for (auto i = 0u; i < trainTime; i++) {
    input.randomize( inputSparsity, rng );
    sp.compute( input, true, columns );
  }
  cout << (float)timer.getElapsed() << " in " << label << ": initialize + learn"  << endl;

  // Test
  for (auto i = 0u; i < testTime; i++) {
    input.randomize( inputSparsity, rng );
    sp.compute( input, false, columns );
  }
  cout << (float)timer.getElapsed() << " in " << label << ": initialize + learn + test"  << endl;
  timer.stop();
  return (float)timer.getElapsed();
}



// TESTS
#if defined( NDEBUG) && !defined(NTA_OS_WINDOWS)
  const UInt COLS 	= 2048; //standard num of columns in SP/TM
  const UInt W 		= 50;
  const UInt SEQ 	= 50; //number of sequences ran in tests
  const UInt EPOCHS 	= 20; //tests run for epochs times
#else
  const UInt COLS 	= 20; //standard num of columns in SP/TM
  const UInt W 		= 3;
  const UInt SEQ 	= 25; //number of sequences ran in tests
  const UInt EPOCHS 	= 4; //only short in debug; is epochs/2 in some tests, that's why 4
#endif


/**
 * Tests typical usage of Connections with Temporal Memory.
 * format is: COLS, W(bits), EPOCHS, SEQUENCES
 */
TEST(ConnectionsPerformanceTest, testTM) {
	auto tim = runTemporalMemoryTest(COLS, W, EPOCHS, SEQ, "temporal memory");
#ifdef NDEBUG
	ASSERT_LE(tim, 3.0*Timer::getSpeed()); //there are times, we must be better. Bit underestimated for slow CI
#endif
  UNUSED(tim);
}

/**
 * Tests typical usage of Connections with a large Temporal Memory.
 */
TEST(ConnectionsPerformanceTest, testTMLarge) {
  auto tim = runTemporalMemoryTest(2*COLS, 6*W, EPOCHS/2, SEQ, "temporal memory (large)");
#ifdef NDEBUG
  ASSERT_LE(tim, 13*Timer::getSpeed());
#endif
  UNUSED(tim);
}

/**
 * Tests typical usage of Connections with Spatial Pooler.
 */
TEST(ConnectionsPerformanceTest, testSP) {
  auto tim = runSpatialPoolerTest(
    /* numInputs */          COLS,
    /* inputSparsity */      0.15f,
    /* numColumns */         COLS,
    /* columnSparsity */     0.05f,
    /* label */              "spatial pooler");

#ifdef NDEBUG
  ASSERT_LE(tim, 4.0f * Timer::getSpeed());
#endif
  UNUSED(tim);
}

} // end namespace<|MERGE_RESOLUTION|>--- conflicted
+++ resolved
@@ -62,12 +62,7 @@
 
   cout << (float)timer.getElapsed() << " in " << label << ": initialize"  << endl;
 
-<<<<<<< HEAD
-  // Learn
-
-=======
   // generate data
->>>>>>> f84b5831
   vector<vector<SDR>> sequences;
   for (int i = 0; i < numSequences; i++) {
     vector<SDR> sequence;
@@ -80,20 +75,12 @@
     sequences.push_back(sequence);
   }
 
-<<<<<<< HEAD
-  const SDR unused_({std::numeric_limits<UInt>::max()}); //dummy SDR, unused here, but needed for API
-  for (int i = 0; i < 5; i++) {
-    for (auto sequence : sequences) {
-      for (auto sdr : sequence) {
-        tm.compute(sdr, true, unused_, unused_);
-=======
   // learn
   for (int i = 0; i < 5; i++) {
     for (auto sequence : sequences) {
       for (auto sdr : sequence) {
         tm.compute(sdr, true);
 	//TODO get untrained anomaly score here
->>>>>>> f84b5831
       }
       tm.reset();
     }
@@ -103,12 +90,8 @@
   // test
   for (auto sequence : sequences) {
     for (auto sdr : sequence) {
-<<<<<<< HEAD
-      tm.compute(sdr, false, unused_, unused_);
-=======
       tm.compute(sdr, false);
       //TODO get trained (lower) anomaly
->>>>>>> f84b5831
     }
     tm.reset();
   }
