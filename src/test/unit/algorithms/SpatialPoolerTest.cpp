--- conflicted
+++ resolved
@@ -1350,25 +1350,6 @@
     active[activeColumn] = 1;
   }
 
-<<<<<<< HEAD
-  TEST(SpatialPoolerTest, testFewColumnsGlobalInhibitionCrash)
-  {
-  /** this test exposes bug where too small (few columns) SP crashes with global inhibition  */
-  SpatialPooler sp{std::vector<UInt>{1000} /* input*/, std::vector<UInt>{20}/* SP output cols XXX sensitive*/ };
-  sp.setBoostStrength(0.0);
-  sp.setPotentialRadius(20); 
-  sp.setPotentialPct(0.5);
-  sp.setGlobalInhibition(true);
-  sp.setLocalAreaDensity(0.02);
-
-    vector<UInt> input(sp.getNumInputs(), 1);
-   vector<UInt> out1(sp.getNumColumns(), 0);
-
-      EXPECT_NO_THROW(sp.compute(input.data(), false, out1.data()));
-}
-
-  TEST(SpatialPoolerTest, testInhibitColumnsLocal)
-=======
   ASSERT_TRUE(check_vector_eq(trueActive, active));
 }
 
@@ -1385,9 +1366,25 @@
                nupic::LoggingException);
 }
 
+
+TEST(SpatialPoolerTest, testFewColumnsGlobalInhibitionCrash) {
+  /** this test exposes bug where too small (few columns) SP crashes with global inhibition  */
+  SpatialPooler sp{std::vector<UInt>{1000} /* input*/, std::vector<UInt>{20}/* SP output cols XXX sensitive*/ };
+  sp.setBoostStrength(0.0);
+  sp.setPotentialRadius(20);
+  sp.setPotentialPct(0.5);
+  sp.setGlobalInhibition(true);
+  sp.setLocalAreaDensity(0.02);
+
+  vector<UInt> input(sp.getNumInputs(), 1);
+  vector<UInt> out1(sp.getNumColumns(), 0);
+
+  EXPECT_NO_THROW(sp.compute(input.data(), false, out1.data()));
+}
+
+
 TEST(SpatialPoolerTest, testInhibitColumnsLocal) {
   // wrapAround = false
->>>>>>> df9554fe
   {
     SpatialPooler sp(
         /*inputDimensions*/ {10},
